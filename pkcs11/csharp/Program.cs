--- conflicted
+++ resolved
@@ -43,13 +43,8 @@
             Console.WriteLine("\t true    ... Opaque object");
             Console.WriteLine("\t false   ... non Opaque object");
             Console.WriteLine("");
-<<<<<<< HEAD
-            Console.WriteLine("\t Choices for the -TagLen option: ");            
-            Console.WriteLine("\t 4 - 16  ... bytes taglength for GCM");
-=======
             Console.WriteLine("\t Choices for the -TagLen option: ");
             Console.WriteLine("\t 4 - 16 ... bytes taglength for GCM");
->>>>>>> 8b1aacf6
             Console.WriteLine("");
             Console.WriteLine("\tChoices for the -g option:");
             Console.WriteLine("\t 0 ... generate a versioned key");
