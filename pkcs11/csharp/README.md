--- conflicted
+++ resolved
@@ -106,10 +106,11 @@
      EC  ... ECC keypair
      
 ### Choices for the -Ta tweak algo FF3-1 option:
-      SHA1 ... SHA1");
+      SHA1 ... SHA1";
       SHA256 ... SHA256"
       NONE ... NONE"
-<<<<<<< HEAD
+        
+      NOTE: For FF3-1, tweak data is mandatory. If tweak algorithm is NONE, the tweak data must be of 7 bytes (14 characters HEX encoded string).
 
 ### Choices for the -kt option::
      AES ... AES KeyType
@@ -120,10 +121,8 @@
      SHA256-HMAC ... SHA256-HMAC KeyType
      SHA384-HMAC ... SHA384-HMAC KeyType
      SHA512-HMAC ... SHA512-HMAC KeyType
-     
-=======
-      NOTE: For FF3-1, tweak data is mandatory. If tweak algorithm is NONE, the tweak data must be of 7 bytes (14 characters HEX encoded string).
->>>>>>> 9b70dd22
+    
+
 ### Choices for the -U utf mode option:
     ASCII ... ASCII
     UTF-8 ... UTF-8
