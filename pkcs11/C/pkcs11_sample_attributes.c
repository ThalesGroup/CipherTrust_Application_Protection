--- conflicted
+++ resolved
@@ -1,758 +1,752 @@
- /*************************************************************************
-**                                                                      **
-** Copyright(c) 2022                              Confidential Material **
-**                                                                      **
-** This file is the property of Thales Group.                           **
-** The contents are proprietary and confidential.                       **
-** Unauthorized use, duplication, or dissemination of this document,    **
-** in whole or in part, is forbidden without the express consent of     **
-** Thales Group.                                                        **
-**                                                                      **
-**************************************************************************/
-/*
- ***************************************************************************
- * File: pkcs11_sample_attributes.c
- ***************************************************************************
- ***************************************************************************
- * This file demonstrates the following
- * 1. Initialization
- * 2. Creating a connection and logging in.
- * 3. Creating a symmetric key or asymmetric keypair with custom attributes on the Key Manager
- * 4. If Key already exists, setting specific key attributes
- * 5. Retrieving and printing out the key attributes
- * 5. Clean up.
- */
-
-#ifndef __WINDOWS__
-#include <unistd.h>
-#else
-#define getopt newgetopt
-#endif
-
-#include "pkcs11_sample_attributes.h"
-#include "pkcs11_sample_helper.h"
-/*
- ***************************************************************************
- * local variables
- **************************************************************************
- */
-
-static char  DEFAULT_CUSTOM_VALUE[] = { "default custom value" };
-static char plainSerial[] = "0123456789-abcdefghijklmnopqrstuvwxyz;:,.ABCDEFGHIJKLMNOPQRSTUVWXYZ";
-
-/* static CK_BYTE			data[] = { "some data" }; */
-static CK_OBJECT_HANDLE	hPublicKey = 0x0;
-static CK_OBJECT_HANDLE	hPrivateKey = 0x0;
-
-extern unsigned long ulCachedTime;
-
-/*static char def_passwd[] = { "Pas$w0rd#" }; */
-/*static char def_passwd2[] = { "Passw0rd!" }; */
-
-/*
- ************************************************************************
- * Function: createKeyPair
- * Creates an RSA/ECC keypair on the Key Manager.
- * The keyLabel is the name of the key displayed on the Key Manager.
- * curveOid for ECC keys only
- ************************************************************************
- * Parameters: none
- * Returns: CK_RV
- ************************************************************************
- */
-
-static CK_RV createKeyPair(char *keyLabel, char *custom1, char *custom2, char *custom3, char *curveOid)
-{
-    /* C_GenerateKeyPair */
-    CK_OBJECT_HANDLE    hKeyPublic, hKeyPrivate;
-    CK_MECHANISM    mechanism = { CKM_RSA_PKCS_KEY_PAIR_GEN, NULL_PTR, 0 };
-    CK_MECHANISM	ecmechanism = { CKM_ECDSA_KEY_PAIR_GEN, NULL_PTR, 0 };
-    CK_ULONG    modulusBits = 2048;
-    CK_BYTE     publicExponent[4] = { 0x01, 0x00, 0x01, 0x00 }; /* 65537 in bytes */
-    CK_BBOOL    bTrue = CK_TRUE;
-    CK_OBJECT_CLASS   pubkey_class = CKO_PUBLIC_KEY;
-    CK_OBJECT_CLASS   privkey_class = CKO_PRIVATE_KEY;
-    CK_ULONG     keyLabel_len = (CK_ULONG)strlen((const char *)keyLabel);
-    CK_KEY_TYPE  keytype = CKK_RSA;
-
-    CK_UTF8CHAR  *ca1 = (CK_UTF8CHAR *)custom1;
-    CK_ULONG     caLen1 = custom1 ? (CK_ULONG) strlen(custom1) : 0;
-    CK_UTF8CHAR  *ca2 = (CK_UTF8CHAR *)custom2;
-    CK_ULONG     caLen2 = custom2 ? (CK_ULONG) strlen(custom2) : 0;
-    CK_UTF8CHAR  *ca3 = (CK_UTF8CHAR *)custom3;
-    CK_ULONG     caLen3 = custom3 ? (CK_ULONG) strlen(custom3) : 0;
-
-    if (curveOid) {
-        mechanism = ecmechanism;
-        keytype = CKK_EC;
-    }
-
-    CK_ATTRIBUTE publicKeyTemplate[] =
-    {
-        {CKA_LABEL, keyLabel, keyLabel_len }, /* Keyname */
-        {CKA_CLASS, &pubkey_class, sizeof(pubkey_class)},
-        {CKA_ENCRYPT, &bTrue, sizeof(bTrue)},
-        {CKA_VERIFY, &bTrue, sizeof(bTrue)},
-        {CKA_WRAP, &bTrue, sizeof(bTrue)},
-        {CKA_TOKEN, &bTrue, sizeof(bTrue)},
-        {CKA_PUBLIC_EXPONENT, publicExponent, sizeof(publicExponent)},
-        {CKA_MODULUS_BITS, &modulusBits, sizeof(modulusBits)} ,
-        {CKA_THALES_CUSTOM_1, ca1, caLen1 },
-        {CKA_THALES_CUSTOM_2, ca2, caLen2 },
-        {CKA_THALES_CUSTOM_3, ca3, caLen3 }
-    };
-    // In CipherTrust mode, By default EXTRACTABLE and MODIFIABLE are not set to True
-    CK_ATTRIBUTE privateKeyTemplate[] =
-    {
-        {CKA_LABEL, keyLabel, keyLabel_len }, /* Keyname*/
-        {CKA_CLASS, &privkey_class, sizeof(privkey_class)},
-        {CKA_TOKEN, &bTrue, sizeof(bTrue)},
-        {CKA_PRIVATE, &bTrue, sizeof(bTrue)},
-        {CKA_SENSITIVE, &bTrue, sizeof(bTrue)},
-        {CKA_DECRYPT, &bTrue, sizeof(bTrue)},
-        {CKA_SIGN, &bTrue, sizeof(bTrue)},
-        {CKA_UNWRAP, &bTrue, sizeof(bTrue)},
-        {CKA_THALES_CUSTOM_1, ca1, caLen1 },
-        {CKA_THALES_CUSTOM_2, ca2, caLen2 },
-        {CKA_THALES_CUSTOM_3, ca3, caLen3 },
-        {CKA_EXTRACTABLE, &bTrue, sizeof(bTrue)},
-        {CKA_MODIFIABLE, &bTrue, sizeof(bTrue)},
-        {CKA_KEY_TYPE, &keytype, sizeof(keytype)},
-        {CKA_MODULUS_BITS, &modulusBits, sizeof(modulusBits)}
-    };
-
-    if (curveOid) {
-        CK_ATTRIBUTE keytypeAttr = {CKA_KEY_TYPE, &keytype, sizeof(keytype)};
-        CK_ATTRIBUTE ecParamAttr = {CKA_EC_PARAMS, curveOid, (CK_ULONG)strlen((const char *)curveOid)};
-        publicKeyTemplate[6] = keytypeAttr;
-        publicKeyTemplate[7] = ecParamAttr;
-        privateKeyTemplate[14] = ecParamAttr;
-    }
-
-    CK_RV    rc = CKR_OK;
-    CK_ULONG publicKeyTemplateSize = sizeof(publicKeyTemplate)/sizeof(CK_ATTRIBUTE);
-    CK_ULONG privateKeyTemplateSize = sizeof(privateKeyTemplate)/sizeof(CK_ATTRIBUTE);
-
-    rc = FunctionListFuncPtr->C_GenerateKeyPair(hSession,
-            &mechanism,
-            publicKeyTemplate, publicKeyTemplateSize,
-            privateKeyTemplate, privateKeyTemplateSize,
-            &hKeyPublic,
-            &hKeyPrivate
-                                               );
-
-    if (rc != CKR_OK || hKeyPublic == 0 || hKeyPrivate == 0)
-    {
-        printf ("Error generating Key Pair: rc=0x%8x\n", (unsigned int)rc);
-        return rc;
-    }
-    return rc;
-}
-
-static CK_RV setKeyAttributeValue(CK_OBJECT_HANDLE hKey, int symmetric, char *custom4, char *custom5)
-{
-    CK_RV rc = CKR_OK;
-    CK_CHAR     ckaSerialBuf[ASYMKEY_BUF_LEN*2+1];
-    CK_BYTE     ckaIdBuf[ASYMKEY_BUF_LEN*2+1];
-    CK_ATTRIBUTE_PTR setAttrsTemplate;
-    CK_ULONG	 setAttrsTemplateSize;
-    unsigned int i;
-    CK_UTF8CHAR  *custAttribute4 = (CK_UTF8CHAR *) custom4;
-    CK_ULONG     custAttributeLen4 = custom4 ? (CK_ULONG) strlen(custom4) : 0;
-    CK_UTF8CHAR  *custAttribute5 = (CK_UTF8CHAR *) custom5;
-    CK_ULONG     custAttributeLen5 = custom5 ? (CK_ULONG) strlen(custom5) : 0;
-
-    CK_ATTRIBUTE setAttrsTemplateAsymm[] =
-    {
-        {CKA_THALES_CUSTOM_4, custAttribute4, custAttributeLen4 },
-        {CKA_THALES_CUSTOM_5, custAttribute5, custAttributeLen5 }
-    };
-
-    CK_ATTRIBUTE setAttrsTemplateSymm[] =
-    {
-        {CKA_THALES_CUSTOM_4, custAttribute4, custAttributeLen4 },
-        {CKA_THALES_CUSTOM_5, custAttribute5, custAttributeLen5 }
-    };
-
-    printf("CKA_THALES_CUSTOM_4 will be set to '%s', CKA_THALES_CUSTOM_5 will be set to '%s' for %s key\n", custom4, custom5, symmetric ? "symmetric" : "asymmetric");
-
-    if (!symmetric)
-    {
-        setAttrsTemplate = setAttrsTemplateAsymm;
-        setAttrsTemplateSize = sizeof(setAttrsTemplateAsymm) / sizeof(CK_ATTRIBUTE);
-    }
-    else
-    {
-        for (i = 0; i<ASYMKEY_BUF_LEN*2; i+=2)
-        {
-            snprintf(((char *)ckaIdBuf)+i, 3, "%02x", 255);
-        }
-        snprintf(((char *)ckaSerialBuf), sizeof(plainSerial), "%s", plainSerial);
-
-        setAttrsTemplate = setAttrsTemplateSymm;
-        setAttrsTemplateSize = sizeof(setAttrsTemplateSymm) / sizeof(CK_ATTRIBUTE);
-    }
-
-    rc = FunctionListFuncPtr->C_SetAttributeValue(hSession,
-            hKey,
-            setAttrsTemplate,
-            setAttrsTemplateSize);
-
-    if (rc != CKR_OK)
-    {
-        printf("Error Setting key attributes: %08x.\n", (unsigned int)rc);
-        return rc;
-    }
-    else
-    {
-        printf("%d attributes set successfully.\n", (int) setAttrsTemplateSize);
-    }
-    return rc;
-}
-
-static CK_RV setKeyAliasAttribute(CK_OBJECT_HANDLE hKey, char *newalias)
-{
-    CK_RV rc = CKR_OK;
-    CK_ULONG nalias_len = newalias ? (CK_ULONG)strlen(newalias) : 0;
-
-    CK_ULONG	 setAttrsTemplateSize;
-    CK_ATTRIBUTE setAttrsTemplate[] =
-    {
-        {CKA_THALES_OBJECT_ALIAS, newalias, nalias_len}
-    };
-
-    setAttrsTemplateSize = sizeof(setAttrsTemplate) / sizeof(CK_ATTRIBUTE);
-
-    rc = FunctionListFuncPtr->C_SetAttributeValue(hSession,
-            hKey,
-            setAttrsTemplate,
-            setAttrsTemplateSize);
-
-    if (rc != CKR_OK)
-    {
-        printf ("Error Setting key alias: %08x.\n", (unsigned int)rc);
-        return rc;
-    }
-    return rc;
-}
-
-static CK_RV setKeyDeactivateDate(CK_OBJECT_HANDLE hKey, int days)
-{
-    CK_RV        rc = CKR_OK;
-
-    time_t       epoch_t;
-    CK_ULONG     dl_time;
-
-    CK_ULONG	 setAttrsTemplateSize;
-    CK_ATTRIBUTE setAttrsTemplate[] =
-    {
-        { CKA_THALES_DATE_KEY_DEACTIVATION_EL, &dl_time, sizeof(CK_ULONG) }
-    };
-
-    time(&epoch_t);
-    epoch_t += days * 24 * 60 * 60;
-    dl_time = (CK_ULONG)epoch_t;
-
-    setAttrsTemplateSize = sizeof(setAttrsTemplate) / sizeof(CK_ATTRIBUTE);
-
-    rc = FunctionListFuncPtr->C_SetAttributeValue(hSession,
-            hKey,
-            setAttrsTemplate,
-            setAttrsTemplateSize);
-
-    if (rc != CKR_OK)
-    {
-        printf ("Error Setting key deactivation dates %u: %08x.\n", (unsigned int)epoch_t, (unsigned int)rc);
-        return rc;
-    }
-    return rc;
-}
-
-static CK_RV setKeyLabel(CK_OBJECT_HANDLE hKey, char *newlabel)
-{
-    CK_RV rc = CKR_OK;
-    CK_ULONG nlabel_len = newlabel ? (CK_ULONG)strlen(newlabel) : 0;
-
-    CK_ULONG     setAttrsTemplateSize;
-    CK_ATTRIBUTE setAttrsTemplate[] =
-    {
-        {CKA_LABEL, newlabel, nlabel_len}
-    };
-
-    setAttrsTemplateSize = sizeof(setAttrsTemplate) / sizeof(CK_ATTRIBUTE);
-
-    rc = FunctionListFuncPtr->C_SetAttributeValue(hSession,
-            hKey,
-            setAttrsTemplate,
-            setAttrsTemplateSize);
-
-    if (rc != CKR_OK)
-    {
-        printf ("Error setting key label: %08x.\n", (unsigned int)rc);
-        return rc;
-    }
-    return rc;
-}
-
-void usage()
-{
-    printf ("Usage: pkcs11_sample_attributes -p pin -s slotID [-k keyName] [-kp keyPairName] [-i {k|m|u}:identifier] [-g gen_key_action] [-a alias] [-c curve_oid] [-z key_size] [-ct cached_time] [-ls lifespan] [-1 customAttribute1] [-2 customAttribute2] [-3 customAttribute3] [-4 customAttribute4] [-5 customAttribute5] [-C] [-D] [-Z] [-kt keytype] [-m module]\n");
-    printf ("-g gen_key_action: 0, 1, 2, or 3.  versionCreate: 0, versionRotate: 1, versionMigrate: 2, nonVersionCreate: 3\n");
-    printf ("-i identifier: one of 'imported key id' as 'k', MUID as 'm', or UUID as 'u'.\n");
-    printf ("-a alias: key alias, an alias can be used as part of template during key creation. Looking up an existing key by means of an alias is not supported in this sample program.\n");
-    printf ("-ct cached_time cached time for key in minutes\n");
-    printf ("-ls lifespan: how many days until next version will be automatically rotated(created); template with lifespan will be versioned key automatically.\n");
-    printf ("-I Non-unique searchable ID (CKA_ID).\n");
-    printf ("-kt search on the basis of key type AES|HMAC-SHA1, HMAC-SHA256, HMAC-SHA384, HMAC-SHA512|RSA|EC .\n");
-    printf ("-z key_size key size for symmetric key in bytes.\n");
-    printf ("-c curve oid: for ECC keys only.\n");
-    printf ("-C ... clear alias\n");
-    printf ("-D ... delete custom attributes (see below)\n");
-    printf ("-Z ... zap label\n");
-    printf ("To set two custom attributes (4 and 5), use -4 and -5\n");
-    printf ("To create a new key along with three custom attributes, use -1, -2, and -3\n");
-    printf ("To delete custom attributes 4 and 5, use -d\n");
-    exit (2);
-}
-
-/*
- ************************************************************************
- * Function: main
- ************************************************************************
- */
-#ifdef THALES_CLI_MODE
-int attributesSample (int argc, char *argv[])
-#else
-int main(int argc, char *argv[])
-#endif
-{
-    CK_RV rc;
-    char *pin = NULL;
-    char *libPath = NULL;
-    char *foundPath = NULL;
-    char *keyLabel = NULL;
-    char *custom1 = DEFAULT_CUSTOM_VALUE; /* for a newly created key */
-    char *custom2 = DEFAULT_CUSTOM_VALUE; /* for a newly created key */
-    char *custom3 = DEFAULT_CUSTOM_VALUE; /* for a newly created key */
-    char *custom4 = DEFAULT_CUSTOM_VALUE;
-    char *custom5 = DEFAULT_CUSTOM_VALUE;
-    char *curveOid = NULL;
-    int  symmetric = 1;
-    int  slotId = 0;
-    int  bDeleteTwoAttributes = CK_FALSE;
-    int  c;
-    CK_OBJECT_HANDLE hKey = CK_INVALID_HANDLE;
-    CK_OBJECT_CLASS  objClass = CKO_SECRET_KEY;
-
-    CK_BBOOL    bCustomAttr = CK_FALSE;
-    CK_BBOOL    bAliasClear = CK_FALSE;
-    CK_BBOOL    bLabelZap   = CK_FALSE;
-    char        *pKsid = NULL;
-    int         ksid_type = keyIdLabel;
-    char        *keyAlias = NULL;
-    char        *idattr = NULL;
-    char        *keyType = NULL;
-    CK_KEY_TYPE keytype = CKK_AES;
-    CK_ULONG     modulusBufLen = 520;
-    CK_ULONG     privExpoBufLen = 512;
-    CK_ULONG     pubExpoBufLen = 32;
-
-    extern char *optarg;
-    extern int  optind;
-    optind = 1; /* resets optind to 1 to call getopt() multiple times in sample_cli */
-    int         loggedIn = 0;
-    int         genAction = nonVersionCreate;
-    int         key_size = 32;
-    int         num_days = 0;
-    int         versionNo = -1;
-    CK_BYTE     pubExponentBuf[32];
-    CK_BYTE     privExponentBuf[ASYMKEY_BUF_LEN];
-    CK_BYTE     modulusBuf[ASYMKEY_BUF_LEN];
-    unsigned long lifespan = 1;
-
-    while ((c = newgetopt(argc, argv, "c:p:kp:m:s:i:a:I:kt:z:d:g:v:1:2:3:4:5:ls:ct:CDZP")) != EOF)
-    {
-        switch (c)
-        {
-        case 'c':
-            curveOid = optarg;
-            break;
-        case 'D':
-            bDeleteTwoAttributes = CK_TRUE;
-            break;
-        case 'p':
-            pin = optarg;
-            break;
-        case 'I':
-			idattr = optarg;
-            break;
-        case kt:
-		    keyType = optarg;// AES, RSA, EC, HMAC
-            break;
-        case 'k':
-            keyLabel = optarg;
-            break;
-        case 'P':
-            symmetric = 0;
-            break;
-        case kp:
-            keyLabel = optarg;
-            symmetric = 0;
-            break;
-        case 'd':
-            num_days = atoi(optarg);
-            break;
-        case 'g':
-            genAction = atoi(optarg);
-            break;
-        case 'm':
-            libPath = optarg;
-            break;
-        case 's':
-            slotId = atoi(optarg);
-            break;
-        case 'v':
-            versionNo = atoi(optarg);
-            break;
-        case 'z':
-            key_size = atoi(optarg);
-            break;
-        case 'a':
-            keyAlias = optarg;
-            break;
-        case ct:
-            ulCachedTime = (unsigned long)atoi(optarg);
-            break;
-        case 'C':
-            keyAlias = NULL;
-            bAliasClear = CK_TRUE;
-            break;
-        case 'Z':
-            bLabelZap   = CK_TRUE;
-            break;
-        case ls:
-            lifespan = (unsigned long)atoi(optarg);
-            break;
-        case 'i':
-            ksid_type = parse_ksid_sel(optarg, &pKsid);
-            if(ksid_type == keyIdAlias)
-                keyAlias = pKsid;
-            break;
-        case '1':
-            custom1 = optarg;
-            bCustomAttr = CK_TRUE;
-            break;
-        case '2':
-            custom2 = optarg;
-            bCustomAttr = CK_TRUE;
-            break;
-        case '3':
-            custom3 = optarg;
-            bCustomAttr = CK_TRUE;
-            break;
-        case '4':
-            custom4 = optarg;
-            bCustomAttr = CK_TRUE;
-            break;
-        case '5':
-            custom5 = optarg;
-            bCustomAttr = CK_TRUE;
-            break;
-        case '?':
-        default:
-            usage();
-            break;
-        } /* end switch */
-    }
-
-    if (keyLabel)
-    {
-        pKsid = keyLabel;
-        ksid_type = keyIdLabel;
-    }
-	else if (idattr)
-	{
-        pKsid = idattr;
-        ksid_type = keyIdAttr;
-	}
-    else if (keyType) keytype = getKeyType(keyType);
-
-    if (NULL == pin || (!pKsid && !keyType)) usage();
-
-    printf("Begin Get/Set/Delete Attributes Sample: ...\n");
-    do
-    {
-        /* load PKCS11 library and initalize. */
-        printf("Initializing PKCS11 library \n");
-        foundPath = getPKCS11LibPath(libPath);
-        if (foundPath == NULL)
-        {
-            printf("Error getting PKCS11 library path.\n");
-            exit(1);
-        }
-
-        rc = initPKCS11Library(foundPath);
-        if (rc != CKR_OK)
-        {
-            fprintf(stderr, "FAIL: Unable to initialize PKCS11 library. \n");
-            break;
-        }
-
-        printf("Done initializing PKCS11 library \n Initializing slot list\n");
-        rc = initSlotList();
-
-        if (rc != CKR_OK)
-        {
-            fprintf(stderr, "FAIL: Unable to initialize Slot List. \n");
-            break;
-        }
-
-        printf("Done initializing Slot List. \n Opening session and logging in ...\n");
-        rc = openSessionAndLogin(pin, slotId);
-        if (rc != CKR_OK)
-        {
-            fprintf(stderr, "FAIL: Unable to open session and login.\n");
-            break;
-        }
-        loggedIn = 1;
-        printf("Successfully logged in. \n");
-
-		if (ksid_type == keyIdAttr)
-		{
-			CK_ULONG numObjects = 1000;
-			CK_OBJECT_HANDLE phKeys[1000];
-			int i = 0;
-
-			rc = findKeysByIdAttr(pKsid, &numObjects, phKeys);
-			if (rc != CKR_OK) {
-				break;
-			}
-			for (i = 0; i < numObjects; i++) {
-				printf("\nAttributes for key number %d\n", i + 1);
-				getAttributesValue(phKeys[i]);
-			}
-		}
-        else if (keyType != NULL)
-        {
-            CK_ULONG numObjects = 1000;
-			CK_OBJECT_HANDLE phKeys[1000];
-			int i = 0;
-
-			rc = findKeysByCkaType(keytype, &numObjects, phKeys);
-			if (rc != CKR_OK) {
-				break;
-			}
-			for (i = 0; i < numObjects; i++) {
-				printf("\nAttributes for key number %d\n", i + 1);
-				getAttributesValue(phKeys[i]);
-			}
-
-        }
-		else if (symmetric == 0)
-        {
-            rc = findKey(pKsid, ksid_type, CKO_PRIVATE_KEY, &hPrivateKey);
-
-            if (CK_INVALID_HANDLE == hPrivateKey)
-            {
-                printf("Keypair does not exist, Creating key pair...\n");
-                rc = createKeyPair(keyLabel, custom1, custom2, custom3, curveOid);
-                if (rc != CKR_OK)
-                {
-                    break;
-                }
-                printf("Successfully created key pair.\n");
-            }
-            else if (keyLabel)
-            {
-                printf("Asymmetric keypair %s already exists.\n", keyLabel);
-            }
-
-            rc = findKey(pKsid, ksid_type, CKO_PUBLIC_KEY, &hPublicKey);
-
-            if (CK_INVALID_HANDLE == hPublicKey)
-            {
-                printf("Finding public key failed.\n");
-            }
-            else
-            {
-                printf("Finding public key succeeded, about to retrieve its attributes.\n");
-<<<<<<< HEAD
-                getAsymAttributesValue(hPublicKey, CKO_PUBLIC_KEY, modulusBuf, &modulusBufLen, pubExponentBuf, &pubExpoBufLen);
-=======
-                getAsymAttributesValue(hPublicKey, CKO_PUBLIC_KEY, modulusBuf, &modulusBufLen, pubExponentBuf, &pubExpoBufLen, privExponentBuf, &privExpoBufLen);
-
->>>>>>> 60c7eeb9
-                if (bDeleteTwoAttributes) printf("About to delete custom attributes 4 and 5\n");
-                else if (bCustomAttr)     printf("About to set custom attributes 4 and 5 to '%s' and '%s', respectively.\n", custom4, custom5);
-
-                if (bDeleteTwoAttributes || bCustomAttr)
-                    rc = setKeyAttributeValue(hPublicKey, symmetric, bDeleteTwoAttributes ? NULL : custom4, bDeleteTwoAttributes ? NULL : custom5);
-            }
-
-            if(CK_INVALID_HANDLE == hPrivateKey)
-            {
-                rc = findKey(pKsid, ksid_type, CKO_PRIVATE_KEY, &hPrivateKey);
-            }
-
-            if (CK_INVALID_HANDLE == hPrivateKey)
-            {
-                printf("Finding private key failed.\n");
-            }
-            else
-            {
-                printf("Finding private key succeeded, about to retrieve its attributes.\n");
-                modulusBufLen = 520;
-<<<<<<< HEAD
-                getAsymAttributesValue(hPrivateKey, CKO_PRIVATE_KEY, modulusBuf, &modulusBufLen, privExponentBuf, &privExpoBufLen);
-=======
-                getAsymAttributesValue(hPrivateKey, CKO_PRIVATE_KEY, modulusBuf, &modulusBufLen, pubExponentBuf, &pubExpoBufLen, privExponentBuf, &privExpoBufLen);
-
->>>>>>> 60c7eeb9
-                if (bDeleteTwoAttributes) printf("About to delete custom attributes 4 and 5\n");
-                else if (bCustomAttr)     printf("About to set custom attributes 4 and 5 to '%s' and '%s', respectively.\n", custom4, custom5);
-
-                if (bDeleteTwoAttributes || bCustomAttr)
-                    rc = setKeyAttributeValue(hPrivateKey, symmetric, bDeleteTwoAttributes ? NULL : custom4, bDeleteTwoAttributes ? NULL : custom5);
-            }
-
-        }
-        else if ( pKsid )
-        {
-            if(versionNo == -1)
-                rc = findKey(pKsid, ksid_type, CKO_SECRET_KEY, &hKey);
-            else if(keyLabel)
-            {
-                printf("Find symmetric key %s by version %d ...\n", pKsid, versionNo);
-                rc = findKeyByVersion( keyLabel, versionNo, &hKey );
-            }
-
-            if (hKey == CK_INVALID_HANDLE || genAction == versionRotate)
-            {
-
-                if (bCustomAttr == CK_TRUE)
-                {
-                    if (keyLabel)
-                    {
-                        printf("Symmetric key: %s does not exist, creating key with three custom attributes...\n", pKsid);
-                        rc = createSymKeyCustom(keyLabel, keyAlias, genAction, custom1, custom2, custom3);
-                        if (rc != CKR_OK)
-                        {
-                            fprintf(stderr, "Failed to create symmetric key (with custom attributes) named '%s' on Key Manager. \n", keyLabel);
-                            break;
-                        }
-                    }
-                }
-                else
-                {
-                    if(genAction == nonVersionCreate)
-                    {
-                        printf("Symmetric key: %s does not exist, creating key...\n", pKsid);
-                        rc = createKeyS(keyLabel, key_size);
-                    }
-                    else if(genAction == versionRotate)
-                    {
-                        printf("Symmetric key: %s does not exist, rotating key...\n", pKsid);
-                        rc = createKey(pKsid, keyAlias, genAction, lifespan, key_size);
-                    }
-                    else
-                    {
-                        printf("Symmetric key: %s does not exist, creating key with lifespan %lu...\n", pKsid, lifespan);
-                        rc = createKey(pKsid, keyAlias, genAction, lifespan, key_size);
-                    }
-
-                    if (rc != CKR_OK)
-                    {
-                        fprintf(stderr, "Failed to create symmetric key (with lifespan) named '%s' on Key Manager. \n", pKsid);
-                        break;
-                    }
-                }
-
-                if (keyLabel)
-                {
-                    rc = findKeyByLabel(keyLabel, &hKey, &objClass);
-
-                    if (rc == CKR_OK && hKey != CK_INVALID_HANDLE)
-                    {
-                        fprintf(stdout, "Key named '%s' successfully created on Key Manager. \n", keyLabel);
-
-                        rc = setKeyAttributeValue(hKey, symmetric, custom4, custom5);
-                        if (rc != CKR_OK)
-                        {
-                            fprintf(stderr, "Failed to set two custom attributes\n");
-                            break;
-                        }
-                    }
-                    else
-                    {
-                        fprintf(stderr, "Failed to create key named '%s' on Key Manager. \n", keyLabel);
-                        break;
-                    }
-                }
-            }
-            else
-            {
-                printf("Symmetric key with name: %s already exists.\n", pKsid);
-
-                if (bLabelZap == CK_TRUE)
-                    rc = setKeyLabel(hKey, NULL);
-                else if (bAliasClear == CK_FALSE)
-                {
-                    if(keyAlias == NULL)
-                    {
-                        if (bDeleteTwoAttributes)
-                            printf("About to delete custom attributes 4 and 5\n");
-                        else if (bCustomAttr)
-                            printf("About to set custom attributes 4 and 5 to '%s' and '%s', respectively.\n", custom4, custom5);
-
-                        if (bDeleteTwoAttributes || bCustomAttr)
-                        {
-                            rc = setKeyAttributeValue(hKey, symmetric, bDeleteTwoAttributes ? NULL : custom4, bDeleteTwoAttributes ? NULL : custom5);
-                        }
-                        else if(num_days != 0)
-                        {
-                            rc = setKeyDeactivateDate( hKey, num_days );
-                            if ( rc != CKR_OK)
-                            {
-                                printf("%s:%d:: Error: rc = %lu\n", __FUNCTION__, __LINE__, rc);
-                                break;
-                            }
-                        }
-                    }
-                    else
-                    {
-                        rc = setKeyAliasAttribute(hKey, keyAlias);
-                        if ( rc != CKR_OK)
-                        {
-                            printf("%s:%d:: Error: rc = %lu\n", __FUNCTION__, __LINE__, rc);
-                            break;
-                        }
-                    }
-                }
-                else
-                {
-                    rc = setKeyAliasAttribute(hKey, NULL);
-                    if ( rc != CKR_OK)
-                    {
-                        printf("%s:%d:: Error: rc = %lu\n", __FUNCTION__, __LINE__, rc);
-                        break;
-                    }
-                }
-            }
-            getSymAttributesValue(hKey, 0, NULL, NULL);
-        }
-    }
-    while (0);
-
-    if (loggedIn)
-    {
-        if (logout() == CKR_OK)
-        {
-            printf("Successfully logged out.\n");
-        }
-    }
-
-    cleanup();
-    printf("End Get/Set/Delete key attributes sample.\n");
-    fflush(stdout);
-    return rc;
-}
+ /*************************************************************************
+**                                                                      **
+** Copyright(c) 2022                              Confidential Material **
+**                                                                      **
+** This file is the property of Thales Group.                           **
+** The contents are proprietary and confidential.                       **
+** Unauthorized use, duplication, or dissemination of this document,    **
+** in whole or in part, is forbidden without the express consent of     **
+** Thales Group.                                                        **
+**                                                                      **
+**************************************************************************/
+/*
+ ***************************************************************************
+ * File: pkcs11_sample_attributes.c
+ ***************************************************************************
+ ***************************************************************************
+ * This file demonstrates the following
+ * 1. Initialization
+ * 2. Creating a connection and logging in.
+ * 3. Creating a symmetric key or asymmetric keypair with custom attributes on the Key Manager
+ * 4. If Key already exists, setting specific key attributes
+ * 5. Retrieving and printing out the key attributes
+ * 5. Clean up.
+ */
+
+#ifndef __WINDOWS__
+#include <unistd.h>
+#else
+#define getopt newgetopt
+#endif
+
+#include "pkcs11_sample_attributes.h"
+#include "pkcs11_sample_helper.h"
+/*
+ ***************************************************************************
+ * local variables
+ **************************************************************************
+ */
+
+static char  DEFAULT_CUSTOM_VALUE[] = { "default custom value" };
+static char plainSerial[] = "0123456789-abcdefghijklmnopqrstuvwxyz;:,.ABCDEFGHIJKLMNOPQRSTUVWXYZ";
+
+/* static CK_BYTE			data[] = { "some data" }; */
+static CK_OBJECT_HANDLE	hPublicKey = 0x0;
+static CK_OBJECT_HANDLE	hPrivateKey = 0x0;
+
+extern unsigned long ulCachedTime;
+
+/*static char def_passwd[] = { "Pas$w0rd#" }; */
+/*static char def_passwd2[] = { "Passw0rd!" }; */
+
+/*
+ ************************************************************************
+ * Function: createKeyPair
+ * Creates an RSA/ECC keypair on the Key Manager.
+ * The keyLabel is the name of the key displayed on the Key Manager.
+ * curveOid for ECC keys only
+ ************************************************************************
+ * Parameters: none
+ * Returns: CK_RV
+ ************************************************************************
+ */
+
+static CK_RV createKeyPair(char *keyLabel, char *custom1, char *custom2, char *custom3, char *curveOid)
+{
+    /* C_GenerateKeyPair */
+    CK_OBJECT_HANDLE    hKeyPublic, hKeyPrivate;
+    CK_MECHANISM    mechanism = { CKM_RSA_PKCS_KEY_PAIR_GEN, NULL_PTR, 0 };
+    CK_MECHANISM	ecmechanism = { CKM_ECDSA_KEY_PAIR_GEN, NULL_PTR, 0 };
+    CK_ULONG    modulusBits = 2048;
+    CK_BYTE     publicExponent[4] = { 0x01, 0x00, 0x01, 0x00 }; /* 65537 in bytes */
+    CK_BBOOL    bTrue = CK_TRUE;
+    CK_OBJECT_CLASS   pubkey_class = CKO_PUBLIC_KEY;
+    CK_OBJECT_CLASS   privkey_class = CKO_PRIVATE_KEY;
+    CK_ULONG     keyLabel_len = (CK_ULONG)strlen((const char *)keyLabel);
+    CK_KEY_TYPE  keytype = CKK_RSA;
+
+    CK_UTF8CHAR  *ca1 = (CK_UTF8CHAR *)custom1;
+    CK_ULONG     caLen1 = custom1 ? (CK_ULONG) strlen(custom1) : 0;
+    CK_UTF8CHAR  *ca2 = (CK_UTF8CHAR *)custom2;
+    CK_ULONG     caLen2 = custom2 ? (CK_ULONG) strlen(custom2) : 0;
+    CK_UTF8CHAR  *ca3 = (CK_UTF8CHAR *)custom3;
+    CK_ULONG     caLen3 = custom3 ? (CK_ULONG) strlen(custom3) : 0;
+
+    if (curveOid) {
+        mechanism = ecmechanism;
+        keytype = CKK_EC;
+    }
+
+    CK_ATTRIBUTE publicKeyTemplate[] =
+    {
+        {CKA_LABEL, keyLabel, keyLabel_len }, /* Keyname */
+        {CKA_CLASS, &pubkey_class, sizeof(pubkey_class)},
+        {CKA_ENCRYPT, &bTrue, sizeof(bTrue)},
+        {CKA_VERIFY, &bTrue, sizeof(bTrue)},
+        {CKA_WRAP, &bTrue, sizeof(bTrue)},
+        {CKA_TOKEN, &bTrue, sizeof(bTrue)},
+        {CKA_PUBLIC_EXPONENT, publicExponent, sizeof(publicExponent)},
+        {CKA_MODULUS_BITS, &modulusBits, sizeof(modulusBits)} ,
+        {CKA_THALES_CUSTOM_1, ca1, caLen1 },
+        {CKA_THALES_CUSTOM_2, ca2, caLen2 },
+        {CKA_THALES_CUSTOM_3, ca3, caLen3 }
+    };
+    // In CipherTrust mode, By default EXTRACTABLE and MODIFIABLE are not set to True
+    CK_ATTRIBUTE privateKeyTemplate[] =
+    {
+        {CKA_LABEL, keyLabel, keyLabel_len }, /* Keyname*/
+        {CKA_CLASS, &privkey_class, sizeof(privkey_class)},
+        {CKA_TOKEN, &bTrue, sizeof(bTrue)},
+        {CKA_PRIVATE, &bTrue, sizeof(bTrue)},
+        {CKA_SENSITIVE, &bTrue, sizeof(bTrue)},
+        {CKA_DECRYPT, &bTrue, sizeof(bTrue)},
+        {CKA_SIGN, &bTrue, sizeof(bTrue)},
+        {CKA_UNWRAP, &bTrue, sizeof(bTrue)},
+        {CKA_THALES_CUSTOM_1, ca1, caLen1 },
+        {CKA_THALES_CUSTOM_2, ca2, caLen2 },
+        {CKA_THALES_CUSTOM_3, ca3, caLen3 },
+        {CKA_EXTRACTABLE, &bTrue, sizeof(bTrue)},
+        {CKA_MODIFIABLE, &bTrue, sizeof(bTrue)},
+        {CKA_KEY_TYPE, &keytype, sizeof(keytype)},
+        {CKA_MODULUS_BITS, &modulusBits, sizeof(modulusBits)}
+    };
+
+    if (curveOid) {
+        CK_ATTRIBUTE keytypeAttr = {CKA_KEY_TYPE, &keytype, sizeof(keytype)};
+        CK_ATTRIBUTE ecParamAttr = {CKA_EC_PARAMS, curveOid, (CK_ULONG)strlen((const char *)curveOid)};
+        publicKeyTemplate[6] = keytypeAttr;
+        publicKeyTemplate[7] = ecParamAttr;
+        privateKeyTemplate[14] = ecParamAttr;
+    }
+
+    CK_RV    rc = CKR_OK;
+    CK_ULONG publicKeyTemplateSize = sizeof(publicKeyTemplate)/sizeof(CK_ATTRIBUTE);
+    CK_ULONG privateKeyTemplateSize = sizeof(privateKeyTemplate)/sizeof(CK_ATTRIBUTE);
+
+    rc = FunctionListFuncPtr->C_GenerateKeyPair(hSession,
+            &mechanism,
+            publicKeyTemplate, publicKeyTemplateSize,
+            privateKeyTemplate, privateKeyTemplateSize,
+            &hKeyPublic,
+            &hKeyPrivate
+                                               );
+
+    if (rc != CKR_OK || hKeyPublic == 0 || hKeyPrivate == 0)
+    {
+        printf ("Error generating Key Pair: rc=0x%8x\n", (unsigned int)rc);
+        return rc;
+    }
+    return rc;
+}
+
+static CK_RV setKeyAttributeValue(CK_OBJECT_HANDLE hKey, int symmetric, char *custom4, char *custom5)
+{
+    CK_RV rc = CKR_OK;
+    CK_CHAR     ckaSerialBuf[ASYMKEY_BUF_LEN*2+1];
+    CK_BYTE     ckaIdBuf[ASYMKEY_BUF_LEN*2+1];
+    CK_ATTRIBUTE_PTR setAttrsTemplate;
+    CK_ULONG	 setAttrsTemplateSize;
+    unsigned int i;
+    CK_UTF8CHAR  *custAttribute4 = (CK_UTF8CHAR *) custom4;
+    CK_ULONG     custAttributeLen4 = custom4 ? (CK_ULONG) strlen(custom4) : 0;
+    CK_UTF8CHAR  *custAttribute5 = (CK_UTF8CHAR *) custom5;
+    CK_ULONG     custAttributeLen5 = custom5 ? (CK_ULONG) strlen(custom5) : 0;
+
+    CK_ATTRIBUTE setAttrsTemplateAsymm[] =
+    {
+        {CKA_THALES_CUSTOM_4, custAttribute4, custAttributeLen4 },
+        {CKA_THALES_CUSTOM_5, custAttribute5, custAttributeLen5 }
+    };
+
+    CK_ATTRIBUTE setAttrsTemplateSymm[] =
+    {
+        {CKA_THALES_CUSTOM_4, custAttribute4, custAttributeLen4 },
+        {CKA_THALES_CUSTOM_5, custAttribute5, custAttributeLen5 }
+    };
+
+    printf("CKA_THALES_CUSTOM_4 will be set to '%s', CKA_THALES_CUSTOM_5 will be set to '%s' for %s key\n", custom4, custom5, symmetric ? "symmetric" : "asymmetric");
+
+    if (!symmetric)
+    {
+        setAttrsTemplate = setAttrsTemplateAsymm;
+        setAttrsTemplateSize = sizeof(setAttrsTemplateAsymm) / sizeof(CK_ATTRIBUTE);
+    }
+    else
+    {
+        for (i = 0; i<ASYMKEY_BUF_LEN*2; i+=2)
+        {
+            snprintf(((char *)ckaIdBuf)+i, 3, "%02x", 255);
+        }
+        snprintf(((char *)ckaSerialBuf), sizeof(plainSerial), "%s", plainSerial);
+
+        setAttrsTemplate = setAttrsTemplateSymm;
+        setAttrsTemplateSize = sizeof(setAttrsTemplateSymm) / sizeof(CK_ATTRIBUTE);
+    }
+
+    rc = FunctionListFuncPtr->C_SetAttributeValue(hSession,
+            hKey,
+            setAttrsTemplate,
+            setAttrsTemplateSize);
+
+    if (rc != CKR_OK)
+    {
+        printf("Error Setting key attributes: %08x.\n", (unsigned int)rc);
+        return rc;
+    }
+    else
+    {
+        printf("%d attributes set successfully.\n", (int) setAttrsTemplateSize);
+    }
+    return rc;
+}
+
+static CK_RV setKeyAliasAttribute(CK_OBJECT_HANDLE hKey, char *newalias)
+{
+    CK_RV rc = CKR_OK;
+    CK_ULONG nalias_len = newalias ? (CK_ULONG)strlen(newalias) : 0;
+
+    CK_ULONG	 setAttrsTemplateSize;
+    CK_ATTRIBUTE setAttrsTemplate[] =
+    {
+        {CKA_THALES_OBJECT_ALIAS, newalias, nalias_len}
+    };
+
+    setAttrsTemplateSize = sizeof(setAttrsTemplate) / sizeof(CK_ATTRIBUTE);
+
+    rc = FunctionListFuncPtr->C_SetAttributeValue(hSession,
+            hKey,
+            setAttrsTemplate,
+            setAttrsTemplateSize);
+
+    if (rc != CKR_OK)
+    {
+        printf ("Error Setting key alias: %08x.\n", (unsigned int)rc);
+        return rc;
+    }
+    return rc;
+}
+
+static CK_RV setKeyDeactivateDate(CK_OBJECT_HANDLE hKey, int days)
+{
+    CK_RV        rc = CKR_OK;
+
+    time_t       epoch_t;
+    CK_ULONG     dl_time;
+
+    CK_ULONG	 setAttrsTemplateSize;
+    CK_ATTRIBUTE setAttrsTemplate[] =
+    {
+        { CKA_THALES_DATE_KEY_DEACTIVATION_EL, &dl_time, sizeof(CK_ULONG) }
+    };
+
+    time(&epoch_t);
+    epoch_t += days * 24 * 60 * 60;
+    dl_time = (CK_ULONG)epoch_t;
+
+    setAttrsTemplateSize = sizeof(setAttrsTemplate) / sizeof(CK_ATTRIBUTE);
+
+    rc = FunctionListFuncPtr->C_SetAttributeValue(hSession,
+            hKey,
+            setAttrsTemplate,
+            setAttrsTemplateSize);
+
+    if (rc != CKR_OK)
+    {
+        printf ("Error Setting key deactivation dates %u: %08x.\n", (unsigned int)epoch_t, (unsigned int)rc);
+        return rc;
+    }
+    return rc;
+}
+
+static CK_RV setKeyLabel(CK_OBJECT_HANDLE hKey, char *newlabel)
+{
+    CK_RV rc = CKR_OK;
+    CK_ULONG nlabel_len = newlabel ? (CK_ULONG)strlen(newlabel) : 0;
+
+    CK_ULONG     setAttrsTemplateSize;
+    CK_ATTRIBUTE setAttrsTemplate[] =
+    {
+        {CKA_LABEL, newlabel, nlabel_len}
+    };
+
+    setAttrsTemplateSize = sizeof(setAttrsTemplate) / sizeof(CK_ATTRIBUTE);
+
+    rc = FunctionListFuncPtr->C_SetAttributeValue(hSession,
+            hKey,
+            setAttrsTemplate,
+            setAttrsTemplateSize);
+
+    if (rc != CKR_OK)
+    {
+        printf ("Error setting key label: %08x.\n", (unsigned int)rc);
+        return rc;
+    }
+    return rc;
+}
+
+void usage()
+{
+    printf ("Usage: pkcs11_sample_attributes -p pin -s slotID [-k keyName] [-kp keyPairName] [-i {k|m|u}:identifier] [-g gen_key_action] [-a alias] [-c curve_oid] [-z key_size] [-ct cached_time] [-ls lifespan] [-1 customAttribute1] [-2 customAttribute2] [-3 customAttribute3] [-4 customAttribute4] [-5 customAttribute5] [-C] [-D] [-Z] [-kt keytype] [-m module]\n");
+    printf ("-g gen_key_action: 0, 1, 2, or 3.  versionCreate: 0, versionRotate: 1, versionMigrate: 2, nonVersionCreate: 3\n");
+    printf ("-i identifier: one of 'imported key id' as 'k', MUID as 'm', or UUID as 'u'.\n");
+    printf ("-a alias: key alias, an alias can be used as part of template during key creation. Looking up an existing key by means of an alias is not supported in this sample program.\n");
+    printf ("-ct cached_time cached time for key in minutes\n");
+    printf ("-ls lifespan: how many days until next version will be automatically rotated(created); template with lifespan will be versioned key automatically.\n");
+    printf ("-I Non-unique searchable ID (CKA_ID).\n");
+    printf ("-kt search on the basis of key type AES|HMAC-SHA1, HMAC-SHA256, HMAC-SHA384, HMAC-SHA512|RSA|EC .\n");
+    printf ("-z key_size key size for symmetric key in bytes.\n");
+    printf ("-c curve oid: for ECC keys only.\n");
+    printf ("-C ... clear alias\n");
+    printf ("-D ... delete custom attributes (see below)\n");
+    printf ("-Z ... zap label\n");
+    printf ("To set two custom attributes (4 and 5), use -4 and -5\n");
+    printf ("To create a new key along with three custom attributes, use -1, -2, and -3\n");
+    printf ("To delete custom attributes 4 and 5, use -d\n");
+    exit (2);
+}
+
+/*
+ ************************************************************************
+ * Function: main
+ ************************************************************************
+ */
+#ifdef THALES_CLI_MODE
+int attributesSample (int argc, char *argv[])
+#else
+int main(int argc, char *argv[])
+#endif
+{
+    CK_RV rc;
+    char *pin = NULL;
+    char *libPath = NULL;
+    char *foundPath = NULL;
+    char *keyLabel = NULL;
+    char *custom1 = DEFAULT_CUSTOM_VALUE; /* for a newly created key */
+    char *custom2 = DEFAULT_CUSTOM_VALUE; /* for a newly created key */
+    char *custom3 = DEFAULT_CUSTOM_VALUE; /* for a newly created key */
+    char *custom4 = DEFAULT_CUSTOM_VALUE;
+    char *custom5 = DEFAULT_CUSTOM_VALUE;
+    char *curveOid = NULL;
+    int  symmetric = 1;
+    int  slotId = 0;
+    int  bDeleteTwoAttributes = CK_FALSE;
+    int  c;
+    CK_OBJECT_HANDLE hKey = CK_INVALID_HANDLE;
+    CK_OBJECT_CLASS  objClass = CKO_SECRET_KEY;
+
+    CK_BBOOL    bCustomAttr = CK_FALSE;
+    CK_BBOOL    bAliasClear = CK_FALSE;
+    CK_BBOOL    bLabelZap   = CK_FALSE;
+    char        *pKsid = NULL;
+    int         ksid_type = keyIdLabel;
+    char        *keyAlias = NULL;
+    char        *idattr = NULL;
+    char        *keyType = NULL;
+    CK_KEY_TYPE keytype = CKK_AES;
+    CK_ULONG     modulusBufLen = 520;
+    CK_ULONG     privExpoBufLen = 512;
+    CK_ULONG     pubExpoBufLen = 32;
+
+    extern char *optarg;
+    extern int  optind;
+    optind = 1; /* resets optind to 1 to call getopt() multiple times in sample_cli */
+    int         loggedIn = 0;
+    int         genAction = nonVersionCreate;
+    int         key_size = 32;
+    int         num_days = 0;
+    int         versionNo = -1;
+    CK_BYTE     pubExponentBuf[32];
+    CK_BYTE     privExponentBuf[ASYMKEY_BUF_LEN];
+    CK_BYTE     modulusBuf[ASYMKEY_BUF_LEN];
+    unsigned long lifespan = 1;
+
+    while ((c = newgetopt(argc, argv, "c:p:kp:m:s:i:a:I:kt:z:d:g:v:1:2:3:4:5:ls:ct:CDZP")) != EOF)
+    {
+        switch (c)
+        {
+        case 'c':
+            curveOid = optarg;
+            break;
+        case 'D':
+            bDeleteTwoAttributes = CK_TRUE;
+            break;
+        case 'p':
+            pin = optarg;
+            break;
+        case 'I':
+			idattr = optarg;
+            break;
+        case kt:
+		    keyType = optarg;// AES, RSA, EC, HMAC
+            break;
+        case 'k':
+            keyLabel = optarg;
+            break;
+        case 'P':
+            symmetric = 0;
+            break;
+        case kp:
+            keyLabel = optarg;
+            symmetric = 0;
+            break;
+        case 'd':
+            num_days = atoi(optarg);
+            break;
+        case 'g':
+            genAction = atoi(optarg);
+            break;
+        case 'm':
+            libPath = optarg;
+            break;
+        case 's':
+            slotId = atoi(optarg);
+            break;
+        case 'v':
+            versionNo = atoi(optarg);
+            break;
+        case 'z':
+            key_size = atoi(optarg);
+            break;
+        case 'a':
+            keyAlias = optarg;
+            break;
+        case ct:
+            ulCachedTime = (unsigned long)atoi(optarg);
+            break;
+        case 'C':
+            keyAlias = NULL;
+            bAliasClear = CK_TRUE;
+            break;
+        case 'Z':
+            bLabelZap   = CK_TRUE;
+            break;
+        case ls:
+            lifespan = (unsigned long)atoi(optarg);
+            break;
+        case 'i':
+            ksid_type = parse_ksid_sel(optarg, &pKsid);
+            if(ksid_type == keyIdAlias)
+                keyAlias = pKsid;
+            break;
+        case '1':
+            custom1 = optarg;
+            bCustomAttr = CK_TRUE;
+            break;
+        case '2':
+            custom2 = optarg;
+            bCustomAttr = CK_TRUE;
+            break;
+        case '3':
+            custom3 = optarg;
+            bCustomAttr = CK_TRUE;
+            break;
+        case '4':
+            custom4 = optarg;
+            bCustomAttr = CK_TRUE;
+            break;
+        case '5':
+            custom5 = optarg;
+            bCustomAttr = CK_TRUE;
+            break;
+        case '?':
+        default:
+            usage();
+            break;
+        } /* end switch */
+    }
+
+    if (keyLabel)
+    {
+        pKsid = keyLabel;
+        ksid_type = keyIdLabel;
+    }
+	else if (idattr)
+	{
+        pKsid = idattr;
+        ksid_type = keyIdAttr;
+	}
+    else if (keyType) keytype = getKeyType(keyType);
+
+    if (NULL == pin || (!pKsid && !keyType)) usage();
+
+    printf("Begin Get/Set/Delete Attributes Sample: ...\n");
+    do
+    {
+        /* load PKCS11 library and initalize. */
+        printf("Initializing PKCS11 library \n");
+        foundPath = getPKCS11LibPath(libPath);
+        if (foundPath == NULL)
+        {
+            printf("Error getting PKCS11 library path.\n");
+            exit(1);
+        }
+
+        rc = initPKCS11Library(foundPath);
+        if (rc != CKR_OK)
+        {
+            fprintf(stderr, "FAIL: Unable to initialize PKCS11 library. \n");
+            break;
+        }
+
+        printf("Done initializing PKCS11 library \n Initializing slot list\n");
+        rc = initSlotList();
+
+        if (rc != CKR_OK)
+        {
+            fprintf(stderr, "FAIL: Unable to initialize Slot List. \n");
+            break;
+        }
+
+        printf("Done initializing Slot List. \n Opening session and logging in ...\n");
+        rc = openSessionAndLogin(pin, slotId);
+        if (rc != CKR_OK)
+        {
+            fprintf(stderr, "FAIL: Unable to open session and login.\n");
+            break;
+        }
+        loggedIn = 1;
+        printf("Successfully logged in. \n");
+
+		if (ksid_type == keyIdAttr)
+		{
+			CK_ULONG numObjects = 1000;
+			CK_OBJECT_HANDLE phKeys[1000];
+			int i = 0;
+
+			rc = findKeysByIdAttr(pKsid, &numObjects, phKeys);
+			if (rc != CKR_OK) {
+				break;
+			}
+			for (i = 0; i < numObjects; i++) {
+				printf("\nAttributes for key number %d\n", i + 1);
+				getAttributesValue(phKeys[i]);
+			}
+		}
+        else if (keyType != NULL)
+        {
+            CK_ULONG numObjects = 1000;
+			CK_OBJECT_HANDLE phKeys[1000];
+			int i = 0;
+
+			rc = findKeysByCkaType(keytype, &numObjects, phKeys);
+			if (rc != CKR_OK) {
+				break;
+			}
+			for (i = 0; i < numObjects; i++) {
+				printf("\nAttributes for key number %d\n", i + 1);
+				getAttributesValue(phKeys[i]);
+			}
+
+        }
+		else if (symmetric == 0)
+        {
+            rc = findKey(pKsid, ksid_type, CKO_PRIVATE_KEY, &hPrivateKey);
+
+            if (CK_INVALID_HANDLE == hPrivateKey)
+            {
+                printf("Keypair does not exist, Creating key pair...\n");
+                rc = createKeyPair(keyLabel, custom1, custom2, custom3, curveOid);
+                if (rc != CKR_OK)
+                {
+                    break;
+                }
+                printf("Successfully created key pair.\n");
+            }
+            else if (keyLabel)
+            {
+                printf("Asymmetric keypair %s already exists.\n", keyLabel);
+            }
+
+            rc = findKey(pKsid, ksid_type, CKO_PUBLIC_KEY, &hPublicKey);
+
+            if (CK_INVALID_HANDLE == hPublicKey)
+            {
+                printf("Finding public key failed.\n");
+            }
+            else
+            {
+                printf("Finding public key succeeded, about to retrieve its attributes.\n");
+
+                getAsymAttributesValue(hPublicKey, CKO_PUBLIC_KEY, modulusBuf, &modulusBufLen, pubExponentBuf, &pubExpoBufLen, privExponentBuf, &privExpoBufLen);
+
+                if (bDeleteTwoAttributes) printf("About to delete custom attributes 4 and 5\n");
+                else if (bCustomAttr)     printf("About to set custom attributes 4 and 5 to '%s' and '%s', respectively.\n", custom4, custom5);
+
+                if (bDeleteTwoAttributes || bCustomAttr)
+                    rc = setKeyAttributeValue(hPublicKey, symmetric, bDeleteTwoAttributes ? NULL : custom4, bDeleteTwoAttributes ? NULL : custom5);
+            }
+
+            if(CK_INVALID_HANDLE == hPrivateKey)
+            {
+                rc = findKey(pKsid, ksid_type, CKO_PRIVATE_KEY, &hPrivateKey);
+            }
+
+            if (CK_INVALID_HANDLE == hPrivateKey)
+            {
+                printf("Finding private key failed.\n");
+            }
+            else
+            {
+                printf("Finding private key succeeded, about to retrieve its attributes.\n");
+                modulusBufLen = 520;
+
+                getAsymAttributesValue(hPrivateKey, CKO_PRIVATE_KEY, modulusBuf, &modulusBufLen, pubExponentBuf, &pubExpoBufLen, privExponentBuf, &privExpoBufLen);
+
+                if (bDeleteTwoAttributes) printf("About to delete custom attributes 4 and 5\n");
+                else if (bCustomAttr)     printf("About to set custom attributes 4 and 5 to '%s' and '%s', respectively.\n", custom4, custom5);
+
+                if (bDeleteTwoAttributes || bCustomAttr)
+                    rc = setKeyAttributeValue(hPrivateKey, symmetric, bDeleteTwoAttributes ? NULL : custom4, bDeleteTwoAttributes ? NULL : custom5);
+            }
+
+        }
+        else if ( pKsid )
+        {
+            if(versionNo == -1)
+                rc = findKey(pKsid, ksid_type, CKO_SECRET_KEY, &hKey);
+            else if(keyLabel)
+            {
+                printf("Find symmetric key %s by version %d ...\n", pKsid, versionNo);
+                rc = findKeyByVersion( keyLabel, versionNo, &hKey );
+            }
+
+            if (hKey == CK_INVALID_HANDLE || genAction == versionRotate)
+            {
+
+                if (bCustomAttr == CK_TRUE)
+                {
+                    if (keyLabel)
+                    {
+                        printf("Symmetric key: %s does not exist, creating key with three custom attributes...\n", pKsid);
+                        rc = createSymKeyCustom(keyLabel, keyAlias, genAction, custom1, custom2, custom3);
+                        if (rc != CKR_OK)
+                        {
+                            fprintf(stderr, "Failed to create symmetric key (with custom attributes) named '%s' on Key Manager. \n", keyLabel);
+                            break;
+                        }
+                    }
+                }
+                else
+                {
+                    if(genAction == nonVersionCreate)
+                    {
+                        printf("Symmetric key: %s does not exist, creating key...\n", pKsid);
+                        rc = createKeyS(keyLabel, key_size);
+                    }
+                    else if(genAction == versionRotate)
+                    {
+                        printf("Symmetric key: %s does not exist, rotating key...\n", pKsid);
+                        rc = createKey(pKsid, keyAlias, genAction, lifespan, key_size);
+                    }
+                    else
+                    {
+                        printf("Symmetric key: %s does not exist, creating key with lifespan %lu...\n", pKsid, lifespan);
+                        rc = createKey(pKsid, keyAlias, genAction, lifespan, key_size);
+                    }
+
+                    if (rc != CKR_OK)
+                    {
+                        fprintf(stderr, "Failed to create symmetric key (with lifespan) named '%s' on Key Manager. \n", pKsid);
+                        break;
+                    }
+                }
+
+                if (keyLabel)
+                {
+                    rc = findKeyByLabel(keyLabel, &hKey, &objClass);
+
+                    if (rc == CKR_OK && hKey != CK_INVALID_HANDLE)
+                    {
+                        fprintf(stdout, "Key named '%s' successfully created on Key Manager. \n", keyLabel);
+
+                        rc = setKeyAttributeValue(hKey, symmetric, custom4, custom5);
+                        if (rc != CKR_OK)
+                        {
+                            fprintf(stderr, "Failed to set two custom attributes\n");
+                            break;
+                        }
+                    }
+                    else
+                    {
+                        fprintf(stderr, "Failed to create key named '%s' on Key Manager. \n", keyLabel);
+                        break;
+                    }
+                }
+            }
+            else
+            {
+                printf("Symmetric key with name: %s already exists.\n", pKsid);
+
+                if (bLabelZap == CK_TRUE)
+                    rc = setKeyLabel(hKey, NULL);
+                else if (bAliasClear == CK_FALSE)
+                {
+                    if(keyAlias == NULL)
+                    {
+                        if (bDeleteTwoAttributes)
+                            printf("About to delete custom attributes 4 and 5\n");
+                        else if (bCustomAttr)
+                            printf("About to set custom attributes 4 and 5 to '%s' and '%s', respectively.\n", custom4, custom5);
+
+                        if (bDeleteTwoAttributes || bCustomAttr)
+                        {
+                            rc = setKeyAttributeValue(hKey, symmetric, bDeleteTwoAttributes ? NULL : custom4, bDeleteTwoAttributes ? NULL : custom5);
+                        }
+                        else if(num_days != 0)
+                        {
+                            rc = setKeyDeactivateDate( hKey, num_days );
+                            if ( rc != CKR_OK)
+                            {
+                                printf("%s:%d:: Error: rc = %lu\n", __FUNCTION__, __LINE__, rc);
+                                break;
+                            }
+                        }
+                    }
+                    else
+                    {
+                        rc = setKeyAliasAttribute(hKey, keyAlias);
+                        if ( rc != CKR_OK)
+                        {
+                            printf("%s:%d:: Error: rc = %lu\n", __FUNCTION__, __LINE__, rc);
+                            break;
+                        }
+                    }
+                }
+                else
+                {
+                    rc = setKeyAliasAttribute(hKey, NULL);
+                    if ( rc != CKR_OK)
+                    {
+                        printf("%s:%d:: Error: rc = %lu\n", __FUNCTION__, __LINE__, rc);
+                        break;
+                    }
+                }
+            }
+            getSymAttributesValue(hKey, 0, NULL, NULL);
+        }
+    }
+    while (0);
+
+    if (loggedIn)
+    {
+        if (logout() == CKR_OK)
+        {
+            printf("Successfully logged out.\n");
+        }
+    }
+
+    cleanup();
+    printf("End Get/Set/Delete key attributes sample.\n");
+    fflush(stdout);
+    return rc;
+}