/*************************************************************************
**                                                                      **
** Copyright(c) 2022                              Confidential Material **
**                                                                      **
** This file is the property of Thales Group.                           **
** The contents are proprietary and confidential.                       **
** Unauthorized use, duplication, or dissemination of this document,    **
** in whole or in part, is forbidden without the express consent of     **
** Thales Group.                                                        **
**                                                                      **
**************************************************************************/
/*
 ***************************************************************************
 * File: pkcs11_sample_helper.c
 ***************************************************************************

 ***************************************************************************
 * This file demonstrates the following
 * 1. Initialization
 * 2. Creating a connection and logging in.
 * 2. Close a connection and logging off.
 * 4. Clean up.
 ***************************************************************************
 */

#ifdef __linux__
#define _GNU_SOURCE
#endif
#include "pkcs11_sample_helper.h"
#include <stdarg.h>


/*
 **************************************************************************
 *   * Globals
 **************************************************************************
 */


#define MAX_FIND_RETURN 1000


#ifdef _WIN32
static HINSTANCE dllHandle = NULL;
#else
static void *dllPtr = NULL;
#endif


CK_FUNCTION_LIST_PTR    FunctionListFuncPtr = NULL;
static CK_ULONG         SlotCount = 0;
static CK_SLOT_ID_PTR   SlotList = NULL;

CK_SESSION_HANDLE       hSession = CK_INVALID_HANDLE;

static CK_UTF8CHAR      app[] = { "CADP_PKCS11_SAMPLE" };
CK_OBJECT_HANDLE        hGenKey = 0x0;
CK_BYTE		    def_iv[] =	"\x01\x02\x03\x04\x05\x06\x07\x08\x09\x0A\x0B\x0C\x0D\x0E\x0F\x10\x00";
CK_ULONG        iv_length = 16;
CK_BYTE         def_gcm_iv[512] = "\xae\xc6\x12\xbe\x7c\x1d\xdb\x65\x9a\x4b\x31\x5c";
CK_BYTE		    def_aad[512] =	"\x38\x59\xb3\xc9\xd0\xb4\x2d\x45\xc4\x3e\x8e\xbd\x4c\x8c\xbd\xe1\xb6\xeb\x21\x06";
CK_ULONG        tag_bits = 96;
CK_ULONG        aad_length = 20;
CK_ULONG        gcm_iv_length = 12;
static char plainSerial[] = "0123456789-abcdefghijklmnopqrstuvwxyz;:,.ABCDEFGHIJKLMNOPQRSTUVWXYZ";

CK_BBOOL        bAlwaysSensitive = CK_FALSE;
CK_BBOOL        bNeverExtractable = CK_FALSE;

#ifdef _WIN32
static char *WinX64InstallPath = "C:\\Program Files\\CipherTrust\\CADP_for_C\\libcadp_pkcs11.dll";
#else
static char *UnixInstallPath = "/opt/CipherTrust/CADP_for_C/libcadp_pkcs11.so";
#endif

#define FPE_LITTLE_ENDIAN	1
#define FPE_BIG_ENDIAN		2

#define INT_LEN (10)
#define HEX_LEN (8)
#define BIN_LEN (32)
#define OCT_LEN (11)

int     opterr = 1;              /* if error message should be printed */
int     optind = 1;             /* index into parent argv vector */
int     optopt;                  /* character checked for validity */
int     optreset;                /* reset getopt */
char    *optarg;                /* argument associated with option */
unsigned long ulCachedTime = 10080;

#define BADCH   (int)'?'
#define BADARG  (int)':'
#define EMSG    ""

/*
************************************************************************
* Function: dumpHexArray
* Print out Hexical from a byte array
************************************************************************
* Parameters: array - a byte array, length - the length of byte array to dump
* Returns: none
************************************************************************
*/
void dumpHexArray(CK_BYTE* array, int length )
{
    int idx = 0;
    for ( idx = 0; idx < length; idx++)
    {
        printf ( "0x%02X|", *(array+idx));
    }
    printf ( "\n");
}

CK_BYTE_PTR hexStringArray(const char *hexstr, CK_ULONG *outlen)
{
    int i;
    int b;
    CK_BYTE_PTR out = NULL;
    int len = (int) strlen(hexstr);
    *outlen = len >> 1;
    if ((len & 0x00000001) != 0 || *outlen == 0)
    {
        printf("invalid or odd hex string\n");
        *outlen = 0;
        return out;
    }

    out = (CK_BYTE_PTR) calloc(*outlen, sizeof (CK_BYTE));
    for (i = 0; i < len; i += 2)
    {
        if (!isxdigit(hexstr[i]) || !isxdigit(hexstr[i + 1]))
        {
            printf("invalid charater in hex string\n");
            *outlen = 0;
            free(out);
            out = NULL;
            return out;
        }
        if (sscanf(hexstr + i, "%02x", &b) < 0)
        {
            printf("Failed to sscan hexstr\n");
        }
        out[i >> 1] = (char ) b;
    }
    return out;
}

/*
************************************************************************
* Function: findKeyByName
* Finds a key by its CKA_LABEL which corresponds to the name
* of the key displayed on the Key Manager.
* This function calls the findKey(label, type) to do 2 search from Key Manager,
* first search for symmetric key then search for asymmetric key
************************************************************************
* Parameters: keyLabel
* Returns: CK_OBJECT_HANDLE the key handle
************************************************************************
*/
CK_RV findKeyByLabel(char *keyLabel, CK_OBJECT_HANDLE *phKey, CK_OBJECT_CLASS *pObjClass)
{
    CK_RV rv = CKR_OK;
    rv = findKey(keyLabel, keyIdLabel, CKO_SECRET_KEY, phKey);
    if(*phKey != CK_INVALID_HANDLE)
    {
        *pObjClass = CKO_SECRET_KEY;
    }
    else
    {
        rv = findKey(keyLabel, keyIdLabel, CKO_PUBLIC_KEY, phKey);

        if(*phKey != CK_INVALID_HANDLE)
        {
            *pObjClass = CKO_PUBLIC_KEY;
        }
        else
        {
            *pObjClass = 0xffff;
        }
    }
    return rv;
}

/*
************************************************************************
* Function: setKeyStateAttribute
* Sets the key state.
************************************************************************
* Parameters: hKey
*             state
************************************************************************
*/
CK_RV setKeyStateAttribute(CK_OBJECT_HANDLE hKey, KeyState state)
{
    CK_RV        rc = CKR_OK;

    CK_ATTRIBUTE setAttrsTemplate[] =
    {
        {CKA_THALES_KEY_STATE, &state, sizeof(KeyState) }
    };

    CK_ULONG     setAttrsTemplateSize = sizeof(setAttrsTemplate) / sizeof(CK_ATTRIBUTE);

    rc = FunctionListFuncPtr->C_SetAttributeValue(hSession,
            hKey,
            setAttrsTemplate,
            setAttrsTemplateSize);

    if (rc != CKR_OK)
    {
        printf ("Error Setting key state/action: %08x.\n", (unsigned int)rc);
        return rc;
    }
    else
    {
        printf("Successfully set key state to: %d for key handle: %d.\n", (int)state, (int)hKey);
    }
    return rc;
}

CK_RV setKeyAlias(CK_OBJECT_HANDLE hKey, char *alias)
{
    CK_RV        rc = CKR_OK;
    CK_ULONG     aliasLen = alias ? (CK_ULONG)strlen((const char *)alias) : 0;

    CK_ATTRIBUTE setAttrsTemplate[] =
    {
        {CKA_THALES_OBJECT_ALIAS, alias, aliasLen }
    };

    CK_ULONG     setAttrsTemplateSize = sizeof(setAttrsTemplate) / sizeof(CK_ATTRIBUTE);

    rc = FunctionListFuncPtr->C_SetAttributeValue(hSession,
            hKey,
            setAttrsTemplate,
            setAttrsTemplateSize);

    if (rc != CKR_OK)
    {
        printf ("Error Setting key state/action: %08x.\n", (unsigned int)rc);
        return rc;
    }
    else
    {
        printf("Successfully %s key alias to: %s for key handle: %d.\n", alias?"set":"delete", alias?alias:"NULL", (int)hKey);
    }
    return rc;
}

CK_RV findKeyByVersion( char* keyLabel, CK_ULONG keyVersion, CK_OBJECT_HANDLE_PTR phKey )
{
    CK_RV rc = CKR_OK;

    CK_UTF8CHAR  *label = (CK_UTF8CHAR *) keyLabel;
    CK_ULONG len = (CK_ULONG) strlen(keyLabel);

    /* find the key by CKA_LABEL. */
    CK_ATTRIBUTE findKeyTemplate[] =
    {
        { CKA_LABEL, label, len },
        { CKA_THALES_KEY_VERSION, &keyVersion, sizeof(keyVersion) }
    };

    /* find the key by CKA_ID. */
    CK_ULONG            numOfObjReturned = 0;

    /* call FindObjectsFinal just in case there's another search ongoing for this session. */
    rc = FunctionListFuncPtr->C_FindObjectsFinal(hSession);
    if (rc != CKR_OK)
    {
        printf ("The first C_FindObjectsFinal  failed \n");
        goto FREE_RESOURCE;
    }

    rc = FunctionListFuncPtr->C_FindObjectsInit(
             hSession,
             (CK_ATTRIBUTE_PTR)&findKeyTemplate,
             2
         );
    if (rc != CKR_OK)
    {
        printf ("C_FindObjectsInit failed \n");
        goto FREE_RESOURCE;
    }

    /* loop thorugh C_FindObjcts until numOfObjReturned is 0 and we break out
     * of the loop. we expect to find only 1 private key that matches
     * the name.
     */

    while (CK_TRUE)
    {
        rc = FunctionListFuncPtr->C_FindObjects( hSession,
                phKey,
				MAX_FIND_RETURN,
                &numOfObjReturned );

        if (rc != CKR_OK )
        {
            printf ("C_FindObjects with unexpected result\n");
            goto FREE_RESOURCE;
        }

        if (numOfObjReturned == 0)
        {
            break;
        }
    }

    rc = FunctionListFuncPtr->C_FindObjectsFinal(hSession);

    if (rc != CKR_OK)
    {
        printf ("Call to C_FindObjectsFinal failed\n");
    }

FREE_RESOURCE:
    return rc;
}

/*
************************************************************************
* Function: findKeyByType
* Finds a key by its CKA_LABEL and CKA_CLASS which corresponds to the name and type
* of the key displayed on the Key Manager.
* The FindKey paradigm allows for only one Find to happen at one time in
* a session, so we have to call C_FindObjectsFinal first in case there is another
* dangling find.
* After that, we call C_FindObjectsInit and C_FindObjects
* C_FindObjects then returns a single key handle that corresponds to the key name.
************************************************************************
* Parameters: keyLabel and keyType
* Returns: CK_OBJECT_HANDLE the key handle
************************************************************************
*/

CK_RV findKeyByType( CK_OBJECT_CLASS keyType, CK_OBJECT_HANDLE phaKey[] )
{
    CK_RV rc = CKR_OK;

    /* find the key by CKA_LABEL. */

    CK_ATTRIBUTE findKeyTemplate[] =
    {
        {CKA_CLASS, &keyType, sizeof(keyType)}
    };

    CK_ULONG  findKeyTemplateSize = sizeof(findKeyTemplate)/sizeof(CK_ATTRIBUTE);

    /* find the key by CKA_ID. */
    CK_ULONG            numOfObjReturned = 0;

    /* call FindObjectsFinal just in case there's another search ongoing for this session. */
    rc = FunctionListFuncPtr->C_FindObjectsFinal(hSession);
    if (rc != CKR_OK)
    {
        fprintf (stderr, "FAIL: call to the first C_FindObjectsFinal() failed: %lu.\n", rc);
        phaKey[0] = CK_INVALID_HANDLE;
        return rc;
    }

    rc = FunctionListFuncPtr->C_FindObjectsInit(hSession,
            (CK_ATTRIBUTE_PTR)&findKeyTemplate,
            findKeyTemplateSize
                                               );
    if (rc != CKR_OK)
    {
        fprintf (stderr, "FAIL: call to C_FindObjectsInit() failed: %lu .\n", rc);
        phaKey[0] = CK_INVALID_HANDLE;
        return rc;
    }

    /* loop thorugh C_FindObjcts until numOfObjReturned is 0 and we break out
     * of the loop. we expect to find only 1  key that matches the name.
     */

    rc = FunctionListFuncPtr->C_FindObjects( hSession,
            phaKey,
            MAX_FIND_RETURN,
            &numOfObjReturned );

    if (rc != CKR_OK )
    {
        fprintf (stderr, "FAIL: call to C_FindObjects() with unexpected result Error: 0x%08x.\n", (unsigned int)rc);
        phaKey[0] = CK_INVALID_HANDLE;
        return rc;
    }

    fprintf (stdout, "SUCCESS: call to C_FindObjects() with %u of objects returned.\n", (unsigned int)numOfObjReturned);

    rc = FunctionListFuncPtr->C_FindObjectsFinal(hSession);

    if (rc != CKR_OK)
    {
        fprintf (stderr, "FAIL: Call to C_FindObjectsFinal failed: %lu.\n", rc);
        phaKey[0] = CK_INVALID_HANDLE;
    }
    return rc;
}

void
parse_ck_date(char *optarg, CK_DATE *pcDate)
{
    char* tok = strtok(optarg, "/-");

    if(tok) memcpy(pcDate->year, tok, 4);

    tok = strtok(NULL, "/-");
    if(tok) memcpy(pcDate->month, tok, 2);

    tok = strtok(NULL, "/-");
    if(tok) memcpy(pcDate->day, tok, 2);
}

int
parse_format_type(char *sel)
{
    int format_type = CKA_RAW_FORMAT;

    if(sel == NULL)
    {
        printf("Invalid format type.");
        return 0;
    }

    if(strncmp(sel, "pem", 3) == 0)
        format_type = CKA_THALES_PEM_FORMAT;
    else if(strncmp(sel, "der", 3) == 0)
        format_type = CKA_THALES_DER_FORMAT;
    else if(strncmp(sel, "p7b", 3) == 0)
        format_type = CKA_THALES_P7B_FORMAT;

    return format_type;
}

int
parse_ksid_sel(char *sel, char **ppKsid)
{
    int sid_type = keyIdLabel;

    if(sel == NULL || strlen(sel) <= 2 || sel[1] != ':' )
    {
        printf("Invalid key identifier input.\n");
        return 0;
    }

    switch (sel[0])
    {
        /* n is keyname */
    case 'n':
        sid_type = keyIdLabel;
        break;
    case 'u':
        sid_type = keyIdUuid;
        break;
    case 'i':
        sid_type = keyIdAttr;
        break;
    case 'm':
        sid_type = keyIdMuid;
        break;
    case 'k':
        sid_type = keyIdImport;
        break;
    case 'a':
        sid_type = keyIdAlias;
        break;

    default:
        sid_type = 0;
        printf("Invalid sid type input.\n");
        break;
    }

    *ppKsid = (sel+2);
    return sid_type;
}

char *
parse_key_class(char *key, CK_OBJECT_CLASS  *pObjCls)
{

    if( key == NULL || strlen(key) <= 2 )
    {
        printf("Invalid key identifier input.\n");
        return 0;
    }

    if(strchr(key, ':') == NULL || key[1] != ':')
    {
        *pObjCls = CKO_SECRET_KEY;
        return key;
    }
    else
    {
        switch(key[0])
        {
        case 's':
            *pObjCls = CKO_SECRET_KEY;
            break;
        case 'c':
            *pObjCls = CKO_PUBLIC_KEY;
            break;
        case 'v':
            *pObjCls = CKO_PRIVATE_KEY;
            break;

        default:
            return NULL;
        }

        return key+2;
    }
}

CK_KEY_TYPE getKeyType(char *keyType)
{
        if (strncmp(keyType, "AES", 3) == 0) return CKK_AES;
        else if (strncmp(keyType, "RSA", 3) == 0) return CKK_RSA;
        else if (strncmp(keyType, "EC", 2) == 0) return CKK_EC;
        else if (strncmp(keyType, "HMAC-SHA1", 9) == 0) return CKK_SHA_1_HMAC;
        else if (strncmp(keyType, "HMAC-SHA256", 11) == 0) return CKK_SHA256_HMAC;
        else if (strncmp(keyType, "HMAC-SHA384", 11) == 0) return CKK_SHA384_HMAC;
        else if (strncmp(keyType, "HMAC-SHA512", 11) == 0) return CKK_SHA512_HMAC;
}

CK_RV findKey( char* keySearchId, int keyidType, CK_OBJECT_CLASS keyType, CK_OBJECT_HANDLE *phKey )
{
    CK_RV rc = CKR_OK;
    CK_UTF8CHAR  *ksid = (CK_UTF8CHAR *) keySearchId;

    CK_ULONG ksid_len = keySearchId ? (CK_ULONG) strlen(keySearchId) : 0;

    /* find the key by CKA_ID. */
    CK_ULONG  numOfObjReturned = 0;
    CK_ATTRIBUTE_PTR findKeyTemplatePtr;
    CK_ULONG  findKeyTemplateSize;

    /* find the key by CKA_LABEL. */
    CK_ATTRIBUTE findKeyTemplatePass[] =
    {
        {CKA_LABEL, ksid, ksid_len},
        {CKA_CLASS, &keyType, sizeof(keyType)}
    };

    switch(keyidType)
    {
    case keyIdLabel:
        findKeyTemplatePass[0].type = CKA_LABEL;
        break;

    case keyIdAttr:
        findKeyTemplatePass[0].type = CKA_ID;
        break;

    case keyIdUuid:
        findKeyTemplatePass[0].type = CKA_THALES_OBJECT_UUID;
        break;

    case keyIdMuid:
        findKeyTemplatePass[0].type = CKA_THALES_OBJECT_MUID;
        break;

    case keyIdImport:
        findKeyTemplatePass[0].type = CKA_THALES_OBJECT_IKID;
        break;

    case keyIdAlias:
        findKeyTemplatePass[0].type = CKA_THALES_OBJECT_ALIAS;
        break;

    default:
        rc = CKR_ARGUMENTS_BAD;
        fprintf (stderr, "FAIL: call to the findKey() failed; rc=0x%8x; KeyId type : %x", (unsigned int)rc, keyidType);
        return rc;
    }

    findKeyTemplatePtr = findKeyTemplatePass;
    findKeyTemplateSize = sizeof(findKeyTemplatePass)/sizeof(CK_ATTRIBUTE);

    /* call FindObjectsFinal just in case there's another search ongoing for this session. */
    rc = FunctionListFuncPtr->C_FindObjectsFinal(hSession);
    if (rc != CKR_OK)
    {
        fprintf (stderr, "FAIL: call to the first C_FindObjectsFinal() failed; rc=0x%08x\n", (unsigned int)rc);
        *phKey = CK_INVALID_HANDLE;
        return rc;
    }

    rc = FunctionListFuncPtr->C_FindObjectsInit(hSession,
            findKeyTemplatePtr,
            findKeyTemplateSize
                                               );
    if (rc != CKR_OK)
    {
        fprintf (stderr, "FAIL: call to C_FindObjectsInit() failed: rc=0x%08x.\n", (unsigned int)rc);
        *phKey = CK_INVALID_HANDLE;
        return rc;
    }

    /* loop thorugh C_FindObjcts until numOfObjReturned is 0 and we break out
     * of the loop. we expect to find only 1  key that matches the name.
     */

    while (CK_TRUE)
    {
        rc = FunctionListFuncPtr->C_FindObjects( hSession,
                phKey,
                MAX_FIND_RETURN,
                &numOfObjReturned );

        if (rc != CKR_OK )
        {
            fprintf (stderr, "Error: call to C_FindObjects() returned %d objects with error; rc=0x%08x.\n", (int)numOfObjReturned, (unsigned int)rc);
        }

        if ((numOfObjReturned == 0) || (numOfObjReturned == 1))
        {
            break;
        }
    }

    rc = FunctionListFuncPtr->C_FindObjectsFinal(hSession);

    if (rc != CKR_OK)
    {
        fprintf (stderr, "FAIL: Call to C_FindObjectsFinal failed; rc=0x%08x.\n", (unsigned int)rc);
    }

    return rc;
}

/*
 ************************************************************************
 * Function: findKeysByCkaType
 * Finds the keys present on the CM by key type.
 ************************************************************************
 * Parameters: keytype, max number of objects, buffer for key handles returned  
 * 
 * Returns: CK_RV
 ************************************************************************
 */

CK_RV findKeysByCkaType(CK_KEY_TYPE keytype, CK_ULONG *numObjects, CK_OBJECT_HANDLE *phKeys)
{
    CK_RV rc = CKR_OK;

    /* find the key by CKA_ID. */
    CK_ULONG  numOfObjReturned = 0;
    CK_ATTRIBUTE_PTR findKeyTemplatePtr;
    CK_ULONG  findKeyTemplateSize;

    /* find the key by CKA_KEY_TYPE. */
    CK_ATTRIBUTE findKeyTemplatePass[] =
    {
        {CKA_KEY_TYPE, &keytype, sizeof(keytype)}
    };
    
	findKeyTemplatePtr = findKeyTemplatePass;
    findKeyTemplateSize = sizeof(findKeyTemplatePass)/sizeof(CK_ATTRIBUTE);

    /* call FindObjectsFinal just in case there's another search ongoing for this session. */
    rc = FunctionListFuncPtr->C_FindObjectsFinal(hSession);
    if (rc != CKR_OK)
    {
        fprintf (stderr, "FAIL: call to the first C_FindObjectsFinal() failed; rc=0x%08x\n", (unsigned int)rc);
        *phKeys = CK_INVALID_HANDLE;
        return rc;
    }

    rc = FunctionListFuncPtr->C_FindObjectsInit(hSession,
            findKeyTemplatePtr,
            findKeyTemplateSize
                                               );
    if (rc != CKR_OK)
    {
        fprintf (stderr, "FAIL: call to C_FindObjectsInit() failed: rc=0x%08x.\n", (unsigned int)rc);
        *phKeys = CK_INVALID_HANDLE;
        return rc;
    }

    /* loop thorugh C_FindObjcts until numOfObjReturned is 0 and we break out
     * of the loop. we expect to find only 1  key that matches the name.
     */

    while (CK_TRUE)
    {
        rc = FunctionListFuncPtr->C_FindObjects( hSession,
                phKeys,
                *numObjects,
                &numOfObjReturned);

        if (rc != CKR_OK )
        {
            fprintf (stderr, "Error: call to C_FindObjects() returned %d objects with error; rc=0x%08x.\n", (int)numOfObjReturned, (unsigned int)rc);
        }

        if ((numOfObjReturned == 0) || (numOfObjReturned <= *numObjects))
        {
			*numObjects = numOfObjReturned;
            break;
        }
    }

    rc = FunctionListFuncPtr->C_FindObjectsFinal(hSession);

    if (rc != CKR_OK)
    {
        fprintf (stderr, "FAIL: Call to C_FindObjectsFinal failed; rc=0x%08x.\n", (unsigned int)rc);
    }

    return rc;
}


CK_RV findKeysByIdAttr(char* keySearchId, CK_ULONG *numObjects, CK_OBJECT_HANDLE *phKeys)
{
    CK_RV rc = CKR_OK;
    CK_UTF8CHAR  *ksid = (CK_UTF8CHAR *) keySearchId;
    CK_ULONG ksid_len = keySearchId ? (CK_ULONG) strlen(keySearchId) : 0;

    /* find the key by CKA_ID. */
    CK_ULONG  numOfObjReturned = 0;
    CK_ATTRIBUTE_PTR findKeyTemplatePtr;
    CK_ULONG  findKeyTemplateSize;

    /* find the key by CKA_LABEL. */
    CK_ATTRIBUTE findKeyTemplatePass[] =
    {
        {CKA_ID, ksid, ksid_len}
    };

	findKeyTemplatePtr = findKeyTemplatePass;
    findKeyTemplateSize = sizeof(findKeyTemplatePass)/sizeof(CK_ATTRIBUTE);

    /* call FindObjectsFinal just in case there's another search ongoing for this session. */
    rc = FunctionListFuncPtr->C_FindObjectsFinal(hSession);
    if (rc != CKR_OK)
    {
        fprintf (stderr, "FAIL: call to the first C_FindObjectsFinal() failed; rc=0x%08x\n", (unsigned int)rc);
        *phKeys = CK_INVALID_HANDLE;
        return rc;
    }

    rc = FunctionListFuncPtr->C_FindObjectsInit(hSession,
            findKeyTemplatePtr,
            findKeyTemplateSize
                                               );
    if (rc != CKR_OK)
    {
        fprintf (stderr, "FAIL: call to C_FindObjectsInit() failed: rc=0x%08x.\n", (unsigned int)rc);
        *phKeys = CK_INVALID_HANDLE;
        return rc;
    }

    /* loop thorugh C_FindObjcts until numOfObjReturned is 0 and we break out
     * of the loop. we expect to find only 1  key that matches the name.
     */

    while (CK_TRUE)
    {
        rc = FunctionListFuncPtr->C_FindObjects( hSession,
                phKeys,
                *numObjects,
                &numOfObjReturned);

        if (rc != CKR_OK )
        {
            fprintf (stderr, "Error: call to C_FindObjects() returned %d objects with error; rc=0x%08x.\n", (int)numOfObjReturned, (unsigned int)rc);
        }

        if ((numOfObjReturned == 0) || (numOfObjReturned <= *numObjects))
        {
			*numObjects = numOfObjReturned;
            break;
        }
    }

    rc = FunctionListFuncPtr->C_FindObjectsFinal(hSession);

    if (rc != CKR_OK)
    {
        fprintf (stderr, "FAIL: Call to C_FindObjectsFinal failed; rc=0x%08x.\n", (unsigned int)rc);
    }

    return rc;
}

/*
 ************************************************************************
 * Function: deleteKey
 * Delete key from the Key Manager by key handle.
 ************************************************************************
 * Parameters: hKey -- the handle of the key on Key Manager to be deleted
 * Returns: CK_RV
 ************************************************************************
 */

CK_RV deleteKey (CK_OBJECT_HANDLE hKey, CK_BBOOL bSetKeyState)
{
    CK_RV rc;

    if(bSetKeyState == CK_TRUE)
    {
        rc = setKeyStateAttribute(hKey, (KeyState) 3 /* deactivated */);
        if (rc != 0)
        {
            fprintf (stderr, "FAIL: setKeyStateAttribute failed: %u\n", (unsigned int)hKey);
        }
    }

    rc = FunctionListFuncPtr->C_DestroyObject (hSession, hKey);
    if (rc != 0)
    {
        fprintf (stderr, "FAIL:  C_DestroyObject failed: %u\n", (unsigned int)hKey);
    }
    return rc;
}

/*
**************************************************************************
 * Function: cleanup
 * Cleans up the local memory, and unloads the dll
 *************************************************************************
 * Parameters: none
 * Return: CK_RV rc
 *************************************************************************
 */

void cleanup ()
{
    if (hSession != CK_INVALID_HANDLE)
        FunctionListFuncPtr->C_CloseSession (hSession);
    if (SlotList)
    {
        free (SlotList);
        SlotList = NULL;
    }
    if (FunctionListFuncPtr)
        FunctionListFuncPtr->C_Finalize(NULL);
#ifdef __WINDOWS__
    if (dllHandle)
        FreeLibrary (dllHandle);
#else
    if (dllPtr)
        dlclose (dllPtr);
#endif

}

/*
**************************************************************************
* Function: isFileExist
* Check if the file exist
*************************************************************************
* Parameters: char* path
* Return: 1 : true, 0 : false
*************************************************************************
*/
int isFileExist(char* path )
{
#ifdef _WIN32
    struct _stat buffer;
    return (_stat( path, &buffer) == 0);
#else
    struct stat buffer;
    return (stat( path, &buffer) == 0);
#endif
}

/*
**************************************************************************
* Function: getPKCS11LibPath
* Determine the path of CADP PKCS11 library path base on following priorities:
* 1. From command line input parameter libPath
* 2. From the environment variable $PKCS11LIBPATH
* 3. From default installation location of CADP PKCS11 library
*************************************************************************
* Parameters: char* path
* Return: 1 : true, 0 : false
*************************************************************************
*/
char* getPKCS11LibPath(char* libPath)
{
    static char * path = NULL;
    char *pathFromEnv = NULL;

    if ( path != NULL )
    {
        return path;
    }
    if (( libPath != NULL ) && (strcmp(libPath, "") != 0))
    {
        path = libPath;
    }
    else
    {
        pathFromEnv = getenv("PKCS11LIBPATH");
        if (pathFromEnv != NULL && strnlen(pathFromEnv, 1024) < 1024)
        {
            path = pathFromEnv;
            for (; *pathFromEnv; pathFromEnv++)
            {
                if (!isprint(*pathFromEnv))
                {
                    path = NULL;
                    break;
                }
            }
        }

        if (( path == NULL ) || (strcmp(path, "") == 0))
        {
            /*  try to determine by default installation on windows or Unix */
#ifdef _WIN32
            if ( isFileExist(WinX64InstallPath))
            {
                path = WinX64InstallPath;
            }
            else
            {
                fprintf(stderr, "FAIL: WinX64InstallPath point to a file that does not exist: %s.", WinX64InstallPath);
                exit(2);
            }
#else
            if ( isFileExist(UnixInstallPath))
            {
                path = UnixInstallPath;
            }
            else
            {
                fprintf(stderr, "FAIL: UnixInstallPath point to a file that does not exist: %s.", UnixInstallPath);
                exit(3);
            }
#endif
        }
        else
        {
            if ( isFileExist(path) )
            {
                /* file found , okay to return */
            }
            else
            {
                fprintf(stderr, "FAIL: PKCS11LIBPATH point to a file that does not exist: %s.", path);
                exit(4);
            }
        }
    }
    printf("Using PKCS11 library at path: %s\n" , path);
    return path;
}

/*
************************************************************************
 * Function: initPKCS11Library
 * Loads the dll and gets the function list from the DLL
 ***********************************************************************
 * Parameters: const char* filename -- location of the DLL
 * Returns: CK_RV rc
 ***********************************************************************
 */

CK_RV initPKCS11Library (const char* filename)
{
    CK_RV rc;
    CK_VOID_PTR pInitArgs = NULL_PTR;
    CK_C_INITIALIZE_ARGS initArgs;
    CK_C_GetFunctionList get_function_list;

#ifdef _WIN32
    dllHandle = LoadLibrary (filename);
    if (!dllHandle)
    {
        fprintf(stderr, "FAIL: Cannot Load Library %s.\n", filename);
        return CKR_FUNCTION_FAILED;
    }

    get_function_list = (CK_C_GetFunctionList)
                        GetProcAddress(dllHandle, "C_GetFunctionList");

#else
    dllPtr = dlopen (filename, RTLD_NOW);
    if (!dllPtr)
    {
        fprintf(stderr, " FAIL: call to dlopen() failed because %s.\n", dlerror());
        return CKR_FUNCTION_FAILED;
    }
    get_function_list = (CK_C_GetFunctionList)
                        dlsym( dllPtr, "C_GetFunctionList" );

#endif

    if (!get_function_list)
    {
        fprintf(stderr, "FAIL: Cannot get Function List from library.\n");
        return CKR_FUNCTION_FAILED;
    }

    get_function_list(&FunctionListFuncPtr);
    initArgs.flags = CKF_DISABLE_FIPS;
    initArgs.pReserved = NULL_PTR;
    pInitArgs = (CK_C_INITIALIZE_ARGS_PTR)&initArgs;
    rc = FunctionListFuncPtr->C_Initialize (pInitArgs);

    return rc;
}

/*
 ************************************************************************
 * Function: initSlotList
 * Gets the slot list from the Key Manager. The Key Manager will only have 1 slot.
 ************************************************************************
 * Parameters: none
 * returns: CK_RV
 ************************************************************************
 */

CK_RV  initSlotList (void)
{
    CK_RV rc = CKR_OK;
    CK_ULONG mechCount = 0;
    CK_MECHANISM_TYPE_PTR mechList = NULL;

    /* First get the number of slots by passing in NULL in FALSE and NULL */
    rc = FunctionListFuncPtr->C_GetSlotList (CK_FALSE, NULL_PTR, &SlotCount);
    if (rc != CKR_OK)
    {
        printf ("Error getting number of slots\n");
        return rc;
    }

    /* now that we know the number of slots, allocate space. */
    SlotList = (CK_SLOT_ID_PTR) malloc (SlotCount * sizeof (CK_SLOT_ID));

    /* get the actual slot list */
    rc = FunctionListFuncPtr->C_GetSlotList (TRUE, SlotList, &SlotCount);

    if (rc != CKR_OK)
    {
        printf ("Unable to get Slot List\n");
    }

    /* get the mechanism list, only obtain for slot id 0 */
    rc = FunctionListFuncPtr->C_GetMechanismList (0, NULL, &mechCount);

    if (rc != CKR_OK)
    {
        printf ("Unable to get Mechanism List Count\n");
    }

    if(mechCount <= 0)
    {
        printf ("Mechanism List Count error; mechCount: %d\n", (int)mechCount);
        return rc;
    }

    mechList = (CK_MECHANISM_TYPE_PTR)calloc(mechCount, sizeof(CK_MECHANISM_TYPE));

    rc = FunctionListFuncPtr->C_GetMechanismList (0, mechList, &mechCount);
    if (rc != CKR_OK)
    {
        printf ("Error getting Mechanism List \n");
    }
    else
    {
        /*	if(mechList != NULL)
        {
        	for(i =0; i<mechCount; i++)
        	{
        		printf("Mechanism %d: 0x%x\n", i, (unsigned int)mechList[i]);
        	}
        	} */
    }
    if(mechList)
        free(mechList);
    return rc;
}


/*
 ************************************************************************
 * Function: openSessionAndLogin
 ************************************************************************
 * Opens a session on the Key Manager and logs in as a user.
 * Sets the session handle global to be used for the remainder of this program.
 * The password for user login is the password specified to the Key Manager
 * during agent registration.
 ************************************************************************
 * Parameters: none
 * Returns: CK_RV
 ************************************************************************
 */
CK_RV openSessionAndLogin ( char* pin, int slotId )
{
    CK_RV rc = CKR_OK;
    rc = FunctionListFuncPtr->C_OpenSession ( SlotList[slotId],
            0,
            (void *)"pkcs11_sample_session",
            NULL_PTR,
            &hSession
                                            );
    if (rc != CKR_OK)
    {
        printf ("Unable to OpenSession\n");
        return rc;
    }
    rc = FunctionListFuncPtr->C_Login (
             hSession,
             CKU_USER,
             (CK_UTF8CHAR *)pin,
             (CK_ULONG)strlen(pin)
         );
    if (rc != CKR_OK)
    {
        printf ("Unable to login\n");
    }
    return rc;
}

CK_RV getAsymAttributesValue(CK_OBJECT_HANDLE hKey, CK_OBJECT_CLASS	 objClass, CK_BYTE modulusBuf[], CK_ULONG * pModulusBufSize,
                             CK_BYTE pubExponentBuf[], CK_ULONG *ppubExponentBufSize, CK_BYTE privExponentBuf[], CK_ULONG *pprivExponentBufSize)
{
    CK_RV		rc = CKR_OK;
    CK_ULONG	modulusBits = MODULUS_BITS;

    char        keyUuid[128];
    char        keyMuid[128];
    char        keyImportedId[128];
    char        keyAlias[256];
    CK_BYTE     keyIdBuf[256];

    char        keyLabel[256]= {0};
    char        custom1[1024]= {0};
    char        custom2[1024]= {0};
    char        custom3[1024]= {0};
    char        custom4[1024]= {0};
    char        custom5[1024]= {0};
    unsigned int i, pubExponentIdx, privExponentIdx;

    CK_BBOOL    bEncrypt,bUnwrap,bToken,bWrap,bVerify;
    CK_BBOOL    bCacheOnHost;

    CK_ULONG    attrValueLen;
    CK_ULONG    ulCachedTime = 0;

    char       *pAttr = NULL;
    CK_BYTE    curveId[64] = {0};
    CK_KEY_TYPE keytype = CKK_RSA;

    CK_ATTRIBUTE getAttrsTemplate[] =
    {
        {CKA_ID, keyIdBuf, sizeof(keyIdBuf) },                              /*  0 */
        {CKA_LABEL, (CK_UTF8CHAR *)keyLabel, sizeof(keyLabel) },
        {CKA_CLASS, &objClass, sizeof(objClass) },
        {CKA_KEY_TYPE, &keytype, sizeof(keytype) },

        {CKA_THALES_OBJECT_UUID, keyUuid, sizeof(keyUuid)},                       /*  4 */
        {CKA_THALES_OBJECT_MUID, keyMuid, sizeof(keyMuid)},                       /*  5 */
        {CKA_THALES_OBJECT_ALIAS, keyAlias, sizeof(keyAlias)},                    /*  6 */
        {CKA_THALES_OBJECT_IKID, keyImportedId, sizeof(keyImportedId)},           /*  7 */

        {CKA_THALES_CUSTOM_1, custom1, sizeof(custom1)},
        {CKA_THALES_CUSTOM_2, custom2, sizeof(custom2)},
        {CKA_THALES_CUSTOM_3, custom3, sizeof(custom3)},                    /*  */
        {CKA_THALES_CUSTOM_4, custom4, sizeof(custom4)},
        {CKA_THALES_CUSTOM_5, custom5, sizeof(custom5)},
        {CKA_ENCRYPT, &bEncrypt,sizeof(bEncrypt)},
        {CKA_UNWRAP,  &bUnwrap, sizeof(bUnwrap)},
        {CKA_TOKEN,   &bToken,  sizeof(bToken)},
        {CKA_WRAP,    &bWrap,   sizeof(bWrap)},
        {CKA_VERIFY,  &bVerify, sizeof(bVerify)},

        {CKA_THALES_CACHED_ON_HOST, &bCacheOnHost,   sizeof(bCacheOnHost)},       /*   */
        {CKA_THALES_KEY_CACHED_TIME, &ulCachedTime,  sizeof(ulCachedTime)},

        {CKA_MODULUS_BITS, &modulusBits, sizeof(modulusBits)},
        {CKA_MODULUS, modulusBuf, *pModulusBufSize },
<<<<<<< HEAD
        {CKA_PUBLIC_EXPONENT, exponentBuf, *pExponentBufSize },
        {CKA_EC_PARAMS, curveId, 64 }
=======
        {CKA_PUBLIC_EXPONENT, pubExponentBuf, *ppubExponentBufSize },
        {CKA_PRIVATE_EXPONENT, privExponentBuf, *pprivExponentBufSize }
>>>>>>> 60c7eeb9
    };

<<<<<<< HEAD
    CK_ULONG getAttrsTemplateSize = sizeof(getAttrsTemplate)/sizeof(CK_ATTRIBUTE);
    exponentIdx = getAttrsTemplateSize-2;
=======
    pubExponentIdx = getAttrsTemplateSize-2;
    privExponentIdx = getAttrsTemplateSize-1;
>>>>>>> 60c7eeb9

    if(objClass == CKO_SECRET_KEY)
    {
        getAttrsTemplateSize -= 4;
    }
 
    rc = FunctionListFuncPtr->C_GetAttributeValue(hSession,
            hKey,
            getAttrsTemplate,
            getAttrsTemplateSize);

    if (rc != CKR_OK)
    {
        printf ("Error getting key attributes: %08x.\n", (unsigned int)rc);
        return rc;
    }

    printf("Key Handle: %08x,\n", (unsigned int)hKey);
    printf("CKA_LABEL: '%.*s'\n", (int) getAttrsTemplate[1].ulValueLen, keyLabel);
    printf("CKA_CLASS: %08x.\n", (unsigned int)objClass);
  
    printf("CKA_THALES_OBJECT_UUID:  '%.*s'\n", (int)getAttrsTemplate[4].ulValueLen, keyUuid);
    printf("CKA_THALES_OBJECT_MUID:  '%.*s'\n", (int)getAttrsTemplate[5].ulValueLen, keyMuid);
    printf("CKA_THALES_OBJECT_ALIAS: '%.*s'\n", (int)getAttrsTemplate[6].ulValueLen, keyAlias);
    printf("CKA_THALES_OBJECT_IKID:  '%.*s'\n", (int)getAttrsTemplate[7].ulValueLen, keyImportedId);

    printf("CKA_THALES_CACHE_ON_HOST:  %s\n", bCacheOnHost==CK_TRUE ? "Yes" : "No" );
    printf("CKA_THALES_CACHED_TIME:  %u.\n", (unsigned int)ulCachedTime);

    if(objClass != CKO_SECRET_KEY)
    {
<<<<<<< HEAD
        if (keytype == CKK_EC) {
            printf("CKA_EC_PARAMS: '%.*s'\n", (int) getAttrsTemplate[getAttrsTemplateSize-1].ulValueLen, curveId);
        } else {
            printf("CKA_MODULUS: ");
            attrValueLen = getAttrsTemplate[exponentIdx-1].ulValueLen;
            printf( " %u, ", (unsigned int)attrValueLen );
            *pModulusBufSize = attrValueLen;
=======
        printf("CKA_MODULUS: ");
        attrValueLen = getAttrsTemplate[getAttrsTemplateSize-3].ulValueLen;
        printf( " %u, ", (unsigned int)attrValueLen );
        *pModulusBufSize = attrValueLen;
>>>>>>> 60c7eeb9

            pAttr = (char *)calloc(sizeof(CK_BYTE), attrValueLen*2+1);
            if(pAttr == NULL)
            {
                printf("Error allocating memory.");
                return CKR_HOST_MEMORY;
            }

            for(i = 0; i<attrValueLen; i++)
            {
                snprintf(pAttr+i*2, 3, "%02x", modulusBuf[i]);
            }
            pAttr[i*2] = '\0';
            printf("\t %s.\n", pAttr);
            if(pAttr)
            {
                free(pAttr);
                pAttr = NULL;
            }

<<<<<<< HEAD
            if( objClass == CKO_PUBLIC_KEY )
                printf("CKA_PUBLIC_EXPONENT: ");
            else if( objClass == CKO_PRIVATE_KEY )
                printf("CKA_PRIVATE_EXPONENT: ");

            attrValueLen = getAttrsTemplate[exponentIdx].ulValueLen;
            printf( " %u, ", (unsigned int)attrValueLen );
            *pExponentBufSize = attrValueLen;

            pAttr = (char *)calloc(sizeof(CK_BYTE), attrValueLen*2+1);
            if(pAttr == NULL)
            {
                printf("Error allocating memory.");
                return CKR_HOST_MEMORY;
            }

            for(i = 0; i<attrValueLen; i++)
            {
                snprintf(pAttr+i*2, 3, "%02x", exponentBuf[i]);
            }
            pAttr[i*2] = '\0';
            printf("\t %s.\n", pAttr);

=======
        if( objClass == CKO_PUBLIC_KEY ){
            printf("CKA_PUBLIC_EXPONENT: ");
            attrValueLen = getAttrsTemplate[pubExponentIdx].ulValueLen;
            printf( " %u, ", (unsigned int)attrValueLen );
            *ppubExponentBufSize = attrValueLen;

            pAttr = (char *)calloc(sizeof(CK_BYTE), attrValueLen*2+1);
            if(pAttr == NULL)
            {
                printf("Error allocating memory.");
                return CKR_HOST_MEMORY;
            }

            for(i = 0; i<attrValueLen; i++)
            {
                snprintf(pAttr+i*2, 3, "%02x", pubExponentBuf[i]);
            }
            pAttr[i*2] = '\0';
            printf("\t %s.\n", pAttr);

            if(pAttr)
            {
                free(pAttr);
                pAttr = NULL;
            }
        }
        else if( objClass == CKO_PRIVATE_KEY ){
            printf("CKA_PUBLIC_EXPONENT: ");
            attrValueLen = getAttrsTemplate[pubExponentIdx].ulValueLen;
            printf( " %u, ", (unsigned int)attrValueLen );
            *ppubExponentBufSize = attrValueLen;

            pAttr = (char *)calloc(sizeof(CK_BYTE), attrValueLen*2+1);
            if(pAttr == NULL)
            {
                printf("Error allocating memory.");
                return CKR_HOST_MEMORY;
            }

            for(i = 0; i<attrValueLen; i++)
            {
                snprintf(pAttr+i*2, 3, "%02x", pubExponentBuf[i]);
            }
            pAttr[i*2] = '\0';
            printf("\t %s.\n", pAttr);

            if(pAttr)
            {
                free(pAttr);
                pAttr = NULL;
            }
            printf("CKA_PRIVATE_EXPONENT: ");
            attrValueLen = getAttrsTemplate[privExponentIdx].ulValueLen;
            printf( " %u, ", (unsigned int)attrValueLen );
            *pprivExponentBufSize = attrValueLen;

            pAttr = (char *)calloc(sizeof(CK_BYTE), attrValueLen*2+1);
            if(pAttr == NULL)
            {
                printf("Error allocating memory.");
                return CKR_HOST_MEMORY;
            }

            for(i = 0; i<attrValueLen; i++)
            {
                snprintf(pAttr+i*2, 3, "%02x", privExponentBuf[i]);
            }
            pAttr[i*2] = '\0';
            printf("\t %s.\n", pAttr);

>>>>>>> 60c7eeb9
            if(pAttr)
            {
                free(pAttr);
                pAttr = NULL;
            }
<<<<<<< HEAD
=======
            
>>>>>>> 60c7eeb9
        }
        printf("CKA_MODULUS_BITS: %u.\n", (unsigned int)modulusBits);
    }

    printf("CKA_THALES_CUSTOM_1: %.*s\n", (int)getAttrsTemplate[7].ulValueLen, custom1);
    printf("CKA_THALES_CUSTOM_2: %.*s\n", (int)getAttrsTemplate[8].ulValueLen, custom2);
    printf("CKA_THALES_CUSTOM_3: %.*s\n", (int)getAttrsTemplate[9].ulValueLen, custom3);
    printf("CKA_THALES_CUSTOM_4: %.*s\n", (int)getAttrsTemplate[10].ulValueLen, custom4);
    printf("CKA_THALES_CUSTOM_5: %.*s\n", (int)getAttrsTemplate[11].ulValueLen, custom5);

    printf("CKA_ENCRYPT: %s\n", bEncrypt ? "true" : "false");
    printf("CKA_UNWRAP:  %s\n", bUnwrap  ? "true" : "false");
    printf("CKA_TOKEN:   %s\n", bToken   ? "true" : "false");
    printf("CKA_WRAP:    %s\n", bWrap    ? "true" : "false");
    printf("CKA_VERIFY:  %s\n", bVerify  ? "true" : "false");

    return rc;
}

CK_RV getSymAttributesValue(CK_OBJECT_HANDLE hKey, CK_ULONG keyDateCount, CK_ATTRIBUTE_TYPE attrTypes[], char *pKeyLabelOut)
{
    CK_RV		rc = CKR_OK;
    CK_DATE     createDate = {0}, endDate = {0};
    CK_BYTE     keyIdBuf[256];
    char        keyLabel[256];
    char        keyUuid[128];
    char        keyMuid[128];
    char        keyImportedId[128];
    char        keyAlias[256];
    CK_ULONG    ulCachedTime, i;
    CK_ULONG    ulLifeSpan=0;
    CK_OBJECT_CLASS	keyCls;
    CK_LONG     lKeyVersion;
    char        ch_year[5];
    char        ch_mon[3];
    char        ch_mday[3];

    char        serialno[256]= {0};
    char        custom[5][1024] = { 0 };

    CK_BBOOL    bCacheOnHost, bVersioned, blaSensitive, blnExtractable;
    int         custom1Index = 19;

    CK_ULONG    ulCreationTime, ulDeactivateTime = 0;
    CK_ATTRIBUTE_PTR pKeyTemplate = NULL;
    CK_DATE     keyTransDates[KEY_TRANS_DATES_MAX];
    char        *pKeyDateDesc = NULL;

    CK_ATTRIBUTE getAttrsTemplate[] =
    {
        {CKA_ID, keyIdBuf, sizeof(keyIdBuf) },                                    /*  0 */
        {CKA_LABEL, keyLabel, sizeof(keyLabel) },                                 /*  1 */
        {CKA_SERIAL_NUMBER, serialno, sizeof(serialno)},
        {CKA_CLASS, &keyCls, sizeof(keyCls) },                                    /*  3 */

        {CKA_THALES_DATE_OBJECT_CREATE, &createDate, sizeof(createDate)},
        {CKA_THALES_DATE_KEY_DEACTIVATION, &endDate, sizeof(endDate)},
        {CKA_THALES_CACHED_ON_HOST, &bCacheOnHost,   sizeof(bCacheOnHost)},       /*  6 */
        {CKA_THALES_KEY_CACHED_TIME, &ulCachedTime,  sizeof(ulCachedTime)},
        {CKA_THALES_OBJECT_UUID, keyUuid, sizeof(keyUuid)},                       /*  8 */
        {CKA_THALES_OBJECT_MUID, keyMuid, sizeof(keyMuid)},
        {CKA_THALES_OBJECT_ALIAS, keyAlias, sizeof(keyAlias)},                    /*  10 */
        {CKA_THALES_OBJECT_IKID, keyImportedId, sizeof(keyImportedId)},           /* 11 */
        {CKA_THALES_KEY_VERSION, &lKeyVersion, sizeof(lKeyVersion)},		      /* 12 */
        {CKA_THALES_KEY_VERSION_LIFE_SPAN, &ulLifeSpan, sizeof ulLifeSpan},       /* 13 */
        {CKA_THALES_VERSIONED_KEY, &bVersioned, sizeof(bVersioned) },             /* 14 */
        {CKA_THALES_DATE_OBJECT_CREATE_EL, &ulCreationTime,  sizeof(ulCreationTime)},
        {CKA_THALES_DATE_KEY_DEACTIVATION_EL, &ulDeactivateTime,  sizeof(ulDeactivateTime)},

        {CKA_ALWAYS_SENSITIVE,	&blaSensitive,	sizeof(CK_BBOOL)	},
        {CKA_NEVER_EXTRACTABLE,	&blnExtractable,	sizeof(CK_BBOOL)	},

        {CKA_THALES_CUSTOM_1, custom[0], sizeof(custom[0])},                          /* 17 */
        {CKA_THALES_CUSTOM_2, custom[1], sizeof(custom[1])},
        {CKA_THALES_CUSTOM_3, custom[2], sizeof(custom[2])},
        {CKA_THALES_CUSTOM_4, custom[3], sizeof(custom[3])},                          /* 20 */
        {CKA_THALES_CUSTOM_5, custom[4], sizeof(custom[4])}		                      /* 21 */
    };
    CK_ULONG getAttrsTemplateSize = sizeof(getAttrsTemplate)/sizeof(CK_ATTRIBUTE);

    pKeyTemplate = (CK_ATTRIBUTE_PTR)calloc( (getAttrsTemplateSize + keyDateCount), sizeof(CK_ATTRIBUTE) );
    if(!pKeyTemplate)
    {
        printf ("Error allocating memory for pKeyTemplate!\n");
        return CKR_HOST_MEMORY;
    }

    for(i=0; i<getAttrsTemplateSize; i++)
    {
        pKeyTemplate[i].type = getAttrsTemplate[i].type;
        pKeyTemplate[i].pValue = getAttrsTemplate[i].pValue;
        pKeyTemplate[i].ulValueLen = getAttrsTemplate[i].ulValueLen;
    }

    for(i=0; i<keyDateCount; i++ )
    {
        pKeyTemplate[getAttrsTemplateSize+i].type = attrTypes[i];
        pKeyTemplate[getAttrsTemplateSize+i].pValue = &keyTransDates[i];
        pKeyTemplate[getAttrsTemplateSize+i].ulValueLen = sizeof(CK_DATE);
    }

    getAttrsTemplateSize += keyDateCount;

    rc = FunctionListFuncPtr->C_GetAttributeValue(hSession,
            hKey,
            pKeyTemplate,
            getAttrsTemplateSize);

    if (rc != CKR_OK)
    {
        printf ("Error getting key attributes: %08x.\n", (unsigned int)rc);
        return rc;
    }

    printf("CKA_ID: '%.*s'\n", (int)pKeyTemplate[0].ulValueLen, keyIdBuf);
    printf("CKA_LABEL: '%.*s'\n", (int)pKeyTemplate[1].ulValueLen, keyLabel);
    printf("CKA_SERIAL_NUMBER: '%.*s'\n", (int)pKeyTemplate[2].ulValueLen, serialno);

    if (pKeyLabelOut)
    {
        strncpy(pKeyLabelOut, keyLabel, (size_t) pKeyTemplate[1].ulValueLen);
        pKeyLabelOut[pKeyTemplate[1].ulValueLen] = '\0';
    }
    printf("CKA_CLASS: %08x\n", (unsigned int)keyCls);

    memcpy(ch_year, createDate.year, sizeof(createDate.year));
    ch_year[4] = '\0';
    memcpy(ch_mon, createDate.month, sizeof(createDate.month));
    ch_mon[2] = '\0';
    memcpy(ch_mday, createDate.day, sizeof(createDate.day));
    ch_mday[2] = '\0';
    printf("CKA_THALES_DATE_OBJECT_CREATE: year: %s, month: %s, day: %s\n", ch_year, ch_mon, ch_mday);
    printf("CKA_THALES_DATE_OBJECT_CREATE_EL, Creation Time: %u.\n", (unsigned int)ulCreationTime);

    memcpy(ch_year, endDate.year, sizeof(endDate.year));
    ch_year[4] = '\0';
    memcpy(ch_mon, endDate.month, sizeof(endDate.month));
    ch_mon[2] = '\0';
    memcpy(ch_mday, endDate.day, sizeof(endDate.day));
    ch_mday[2] = '\0';
    printf("CKA_THALES_DATE_KEY_DEACTIVATION: year: %s, month: %s, day: %s\n", ch_year, ch_mon, ch_mday);
    printf("CKA_THALES_DATE_KEY_DEACTIVATION_EL, Deactivation Time: %u.\n", (unsigned int)ulDeactivateTime);

    printf("CKA_THALES_CACHE_ON_HOST:  %s\n", bCacheOnHost==CK_TRUE ? "Yes" : "No" );
    printf("CKA_THALES_VERSIONED_KEY:  %s\n", bVersioned  ? "true" : "false");
    printf("CKA_THALES_CACHED_TIME:  %u\n", (unsigned int)ulCachedTime);

    printf("CKA_NEVER_EXTRACTABLE: \t%s\n", blnExtractable  ? "true" : "false");
    printf("CKA_ALWAYS_SENSITIVE:  \t%s\n", blaSensitive  ? "true" : "false");

    printf("CKA_THALES_OBJECT_UUID:  '%.*s'\n", (int)pKeyTemplate[ 8].ulValueLen, keyUuid);
    printf("CKA_THALES_OBJECT_MUID:  '%.*s'\n", (int)pKeyTemplate[ 9].ulValueLen, keyMuid);
    printf("CKA_THALES_OBJECT_ALIAS: '%.*s'\n", (int)pKeyTemplate[10].ulValueLen, keyAlias);
    printf("CKA_THALES_OBJECT_IKID:  '%.*s'\n", (int)pKeyTemplate[11].ulValueLen, keyImportedId);

    printf("CKA_THALES_KEY_VERSION: %d\n", (int)lKeyVersion);

    if ((int)pKeyTemplate[13].ulValueLen > -1)
        printf("CKA_THALES_KEY_VERSION_LIFE_SPAN: %lu\n", ulLifeSpan);

    for(i=0; i<5; i++)
    {
        custom[i][(int)pKeyTemplate[custom1Index+i].ulValueLen] = 0;
        printf("CKA_THALES_CUSTOM_%d: '%s' (length %d)\n", (int)i+1, custom[i], (int)pKeyTemplate[custom1Index+i].ulValueLen);
    }

    for(i=0; i<keyDateCount; i++ )
    {

        memcpy(ch_year, keyTransDates[i].year, sizeof(endDate.year));
        ch_year[4] = '\0';
        memcpy(ch_mon, keyTransDates[i].month, sizeof(endDate.month));
        ch_mon[2] = '\0';
        memcpy(ch_mday, keyTransDates[i].day, sizeof(endDate.day));
        ch_mday[2] = '\0';

        if(attrTypes[i] == 0) continue;

        switch(attrTypes[i])
        {
        case CKA_THALES_DATE_OBJECT_CREATE:
            pKeyDateDesc = "CKA_THALES_DATE_OBJECT_CREATE";
            break;
        case CKA_THALES_DATE_OBJECT_DESTROY:
            pKeyDateDesc = "CKA_THALES_DATE_OBJECT_DESTROY";
            break;
        case CKA_THALES_DATE_KEY_ACTIVATION:
            pKeyDateDesc = "CKA_THALES_DATE_KEY_ACTIVATION";
            break;

        case CKA_THALES_DATE_KEY_SUSPENSION:
            pKeyDateDesc = "CKA_THALES_DATE_KEY_SUSPENSION";
            break;
        case CKA_THALES_DATE_KEY_DEACTIVATION:
            pKeyDateDesc = "CKA_THALES_DATE_KEY_DEACTIVATION";
            break;
        case CKA_THALES_DATE_KEY_COMPROMISED:
            pKeyDateDesc = "CKA_THALES_DATE_KEY_COMPROMISED";
            break;

        case CKA_THALES_DATE_KEY_COMPROMISE_OCCURRENCE:
            pKeyDateDesc = "CKA_THALES_DATE_KEY_COMPROMISE_OCCURRENCE";
            break;
        case CKA_THALES_DATE_KEY_PROCESS_START:
            pKeyDateDesc = "CKA_THALES_DATE_KEY_PROCESS_START";
            break;
        case CKA_THALES_DATE_KEY_PROTECT_STOP:
            pKeyDateDesc = "CKA_THALES_DATE_KEY_PROTECT_STOP";
            break;
        }

        if(pKeyDateDesc)
            printf("%s: year: %s, month: %s, day: %s.\n", pKeyDateDesc, ch_year, ch_mon, ch_mday);
    }

    if( pKeyTemplate )
    {
        free ( pKeyTemplate );
    }
    return rc;
}


CK_RV getAttributesValue(CK_OBJECT_HANDLE hKey)
{
    CK_RV		rc = CKR_OK;
    CK_DATE     createDate, endDate;
    CK_BYTE     keyIdBuf[256];
    char        keyLabel[256];
    char        keyUuid[128];
    char        keyMuid[128];
    char        keyImportedId[128];
    char        keyAlias[256];
    CK_ULONG    ulCachedTime, i;
    CK_ULONG    ulLifeSpan=0;
    CK_OBJECT_CLASS	keyCls;
    CK_LONG     lKeyVersion;
    char        ch_year[5];
    char        ch_mon[3];
    char        ch_mday[3];

    char        serialno[256]= {0};
    char        custom[5][1024];

    CK_BBOOL    bCacheOnHost, bVersioned, blaSensitive, blnExtractable;
    int         custom1Index = 11;

    CK_ULONG    ulCreationTime, ulDeactivateTime = 0;
    CK_ATTRIBUTE_PTR pKeyTemplate = NULL;
    CK_DATE     keyTransDates[KEY_TRANS_DATES_MAX];
    char        *pKeyDateDesc = NULL;

    CK_ATTRIBUTE getAttrsTemplate[] =
    {
        {CKA_ID, keyIdBuf, sizeof(keyIdBuf) },                                    /*  0 */
        {CKA_LABEL, keyLabel, sizeof(keyLabel) },                                 /*  1 */
        {CKA_SERIAL_NUMBER, serialno, sizeof(serialno)},
        {CKA_CLASS, &keyCls, sizeof(keyCls) },                                    /*  3 */

        {CKA_THALES_OBJECT_UUID, keyUuid, sizeof(keyUuid)},                       /*  4 */
        {CKA_THALES_OBJECT_MUID, keyMuid, sizeof(keyMuid)},
        {CKA_THALES_OBJECT_ALIAS, keyAlias, sizeof(keyAlias)},                    /*  6 */
        {CKA_THALES_OBJECT_IKID, keyImportedId, sizeof(keyImportedId)},           /* 7 */
        {CKA_THALES_VERSIONED_KEY, &bVersioned, sizeof(bVersioned) },             /* 8 */

        {CKA_ALWAYS_SENSITIVE,	&blaSensitive,	sizeof(CK_BBOOL)	},
        {CKA_NEVER_EXTRACTABLE,	&blnExtractable,	sizeof(CK_BBOOL)	},

        {CKA_THALES_CUSTOM_1, custom[0], sizeof(custom[0])},                          /* 11 */
        {CKA_THALES_CUSTOM_2, custom[1], sizeof(custom[1])},
        {CKA_THALES_CUSTOM_3, custom[2], sizeof(custom[2])},
        {CKA_THALES_CUSTOM_4, custom[3], sizeof(custom[3])},                          /* 14 */
        {CKA_THALES_CUSTOM_5, custom[4], sizeof(custom[4])}		                      /* 15 */
    };
    CK_ULONG getAttrsTemplateSize = sizeof(getAttrsTemplate)/sizeof(CK_ATTRIBUTE);

    pKeyTemplate = (CK_ATTRIBUTE_PTR)calloc( (getAttrsTemplateSize), sizeof(CK_ATTRIBUTE) );
    if(!pKeyTemplate)
    {
        printf ("Error allocating memory for pKeyTemplate!\n");
        return CKR_HOST_MEMORY;
    }

    for(i=0; i<getAttrsTemplateSize; i++)
    {
        pKeyTemplate[i].type = getAttrsTemplate[i].type;
        pKeyTemplate[i].pValue = getAttrsTemplate[i].pValue;
        pKeyTemplate[i].ulValueLen = getAttrsTemplate[i].ulValueLen;
    }

    rc = FunctionListFuncPtr->C_GetAttributeValue(hSession,
            hKey,
            pKeyTemplate,
            getAttrsTemplateSize);

    if (rc != CKR_OK)
    {
        printf ("Error getting key attributes: %08x.\n", (unsigned int)rc);
        return rc;
    }

    printf("CKA_ID: '%.*s'\n", (int)pKeyTemplate[0].ulValueLen, keyIdBuf);
    printf("CKA_LABEL: '%.*s'\n", (int)pKeyTemplate[1].ulValueLen, keyLabel);
    printf("CKA_CLASS: %08x\n", (unsigned int)keyCls);

    printf("CKA_THALES_VERSIONED_KEY:  %s\n", bVersioned  ? "true" : "false");

    printf("CKA_NEVER_EXTRACTABLE: \t%s\n", blnExtractable  ? "true" : "false");
    printf("CKA_ALWAYS_SENSITIVE:  \t%s\n", blaSensitive  ? "true" : "false");

    printf("CKA_THALES_OBJECT_UUID:  '%.*s'\n", (int)pKeyTemplate[4].ulValueLen, keyUuid);
    printf("CKA_THALES_OBJECT_MUID:  '%.*s'\n", (int)pKeyTemplate[5].ulValueLen, keyMuid);
    printf("CKA_THALES_OBJECT_ALIAS: '%.*s'\n", (int)pKeyTemplate[6].ulValueLen, keyAlias);
    printf("CKA_THALES_OBJECT_IKID:  '%.*s'\n", (int)pKeyTemplate[7].ulValueLen, keyImportedId);

	for(i=0; i<5; i++)
    {
        custom[i][(int)pKeyTemplate[custom1Index+i].ulValueLen] = 0;
        printf("CKA_THALES_CUSTOM_%d: '%s' (length %d)\n", (int)i+1, custom[i], (int)pKeyTemplate[custom1Index+i].ulValueLen);
    }

    if( pKeyTemplate )
    {
        free ( pKeyTemplate );
    }
    return rc;
}

CK_RV createObject(char *keyLabel)
{
    CK_RV               rc = CKR_OK;
    CK_UTF8CHAR         app[] = { "CADP_PKCS11_SAMPLE" };
    CK_UTF8CHAR         keyValue[DEFAULT_KEYLEN];
    CK_OBJECT_CLASS     keyClass = CKO_SECRET_KEY;
    CK_KEY_TYPE         keyType = CKK_AES;
    CK_ULONG            keySize = DEFAULT_KEYLEN; /* 256 bits */
    CK_BBOOL            bFalse = CK_FALSE;
    CK_BBOOL            bTrue = CK_TRUE;
    CK_OBJECT_HANDLE    hKey = 0x0;

    CK_UTF8CHAR  *label = (CK_UTF8CHAR *) keyLabel;
    CK_ULONG len = (CK_ULONG) strlen(keyLabel);

    /* AES key template.
     * CKA_LABEL is the name of the key and will be displayed on the Key Manager
     * CKA_VALUE is the bytes that make up the AES key.
     */

    CK_ATTRIBUTE aesKeyTemplate[] =
    {
        {CKA_ID,            label,  len},
        {CKA_LABEL,         label,  len},
        {CKA_APPLICATION,   &app,       sizeof(app)     },
        {CKA_CLASS,         &keyClass,  sizeof(keyClass)},
        {CKA_KEY_TYPE,      &keyType,   sizeof(keyType) },
        {CKA_VALUE,         &keyValue,  sizeof(keyValue)},
        {CKA_VALUE_LEN,     &keySize,   sizeof(keySize) },
        {CKA_TOKEN,         &bTrue,     sizeof(bTrue)   },
        {CKA_ENCRYPT,       &bTrue,     sizeof(bTrue)   },
        {CKA_DECRYPT,       &bTrue,     sizeof(bTrue)   },
        {CKA_SIGN,          &bFalse,    sizeof(bFalse)  },
        {CKA_VERIFY,        &bFalse,    sizeof(bFalse)  },
        {CKA_WRAP,          &bTrue,     sizeof(bTrue)   },
        {CKA_UNWRAP,        &bFalse,    sizeof(bFalse)  },
        {CKA_EXTRACTABLE,       &bFalse,    sizeof(bFalse)  },
        {CKA_ALWAYS_SENSITIVE,  &bAlwaysSensitive,    sizeof(CK_BBOOL)  },
        {CKA_NEVER_EXTRACTABLE, &bNeverExtractable,     sizeof(CK_BBOOL)   },
        {CKA_SENSITIVE,         &bTrue,     sizeof(bTrue)   }
    };
    CK_ULONG    aesKeyTemplateSize = sizeof(aesKeyTemplate)/sizeof(CK_ATTRIBUTE);

    memcpy(keyValue, "\xEF\x43\x59\xD8\xD5\x80\xAA\x4F\x7F\x03\x6D\x6F\x04\xFC\x6A\x94\x2B\x7E\x15\x16\x28\xAE\xD2\xA6\xAB\xF7\x15\x88\x09\xCF\x4F\x3C", DEFAULT_KEYLEN);

    rc = FunctionListFuncPtr->C_CreateObject (hSession,
            aesKeyTemplate,
            aesKeyTemplateSize,
            &hKey
                                             );
    if (rc != CKR_OK || hKey == 0)
    {
        fprintf (stderr, "Error in C_CreateObject(), return value: %d\n", (int)rc);
    }

    return rc;
}

CK_RV createOpaque (char* olabel, char *value, int vlen)
{
    CK_RV               rc = CKR_OK;
    CK_UTF8CHAR         app[] = { "CADP_PKCS11_SAMPLE" };
    CK_UTF8CHAR         keyValue[4096];
    CK_OBJECT_CLASS     keyClass = CKO_THALES_OPAQUE_OBJECT;
    CK_KEY_TYPE         keyType = CKK_AES;
    CK_ULONG            keySize = (CK_ULONG) vlen;
    CK_BBOOL            bFalse = CK_FALSE;
    CK_BBOOL            bTrue = CK_TRUE;
    CK_OBJECT_HANDLE    hKey = 0x0;

    CK_UTF8CHAR  *label = (CK_UTF8CHAR *) olabel;
    CK_ULONG len = (CK_ULONG) strlen(olabel);

    /* AES key template.
     * CKA_LABEL is the name of the key and will be displayed on the Key Manager
     * CKA_VALUE is the bytes that make up the AES key.
     */

    CK_ATTRIBUTE ooTemplate[] =
    {
        {CKA_ID,            label,  len},
        {CKA_LABEL,         label,  len},
        {CKA_APPLICATION,   &app,       sizeof(app)     },
        {CKA_CLASS,         &keyClass,  sizeof(keyClass)},
        {CKA_KEY_TYPE,      &keyType,   sizeof(keyType) },
        {CKA_VALUE,         &keyValue,   (CK_ULONG)vlen  },
        {CKA_VALUE_LEN,     &keySize,   sizeof(keySize) },
        {CKA_TOKEN,         &bTrue,     sizeof(bTrue)   },
        {CKA_ENCRYPT,       &bTrue,     sizeof(bTrue)   },
        {CKA_DECRYPT,       &bTrue,     sizeof(bTrue)   },
        {CKA_SIGN,          &bTrue,    sizeof(bTrue)  },
        {CKA_VERIFY,        &bTrue,    sizeof(bTrue)  },
        {CKA_WRAP,          &bTrue,     sizeof(bTrue)   },
        {CKA_UNWRAP,        &bFalse,    sizeof(bFalse)  },
        {CKA_EXTRACTABLE,       &bFalse,    sizeof(bFalse)  },
        {CKA_ALWAYS_SENSITIVE,	&bAlwaysSensitive,	sizeof(CK_BBOOL)	},
        {CKA_NEVER_EXTRACTABLE,	&bNeverExtractable,	sizeof(CK_BBOOL)	},
        {CKA_SENSITIVE,         &bTrue,     sizeof(bTrue)   }
    };
    CK_ULONG    ooTemplateSize = sizeof(ooTemplate)/sizeof(CK_ATTRIBUTE);

    memcpy(keyValue, value, vlen);
    //memcpy(keyValue, "\xEF\x43\x59\xD8\xD5\x80\xAA\x4F\x7F\x03\x6D\x6F\x04\xFC\x6A\x94\x2B\x7E\x15\x16\x28\xAE\xD2\xA6\xAB\xF7\x15\x88\x09\xCF\x4F\x3C", KEYLEN);

    rc = FunctionListFuncPtr->C_CreateObject (hSession,
            ooTemplate,
            ooTemplateSize,
            &hKey
                                             );
    if (rc != CKR_OK || hKey == 0)
    {
        fprintf (stderr, "Error in C_CreateObject(), return value: %d\n", (int)rc);
    }

    return rc;
}

char **splitKeyAliases(char *keyAlias, unsigned int *pcount)
{
    int index;
    char *pch =keyAlias;
    char **aliases = NULL;
    *pcount = 0;

    if(!keyAlias) return NULL;

    while(*pch)
    {
        if (*pch == ',' || *pch == ';')
            ++(*pcount);
        pch++;
    }
    ++(*pcount);

    aliases = (char **)calloc( *pcount, sizeof(char *) );
    if(!aliases)
    {
        printf ("Error allocating memory for aliases\n");
        return NULL;
    }

    index = 0;
    pch = strtok (keyAlias, ",;");

    while(pch != NULL)
    {

        aliases[index++] = strdup( pch );

        pch = strtok (NULL, ",;");
    }

    return aliases;
}

/*
 ************************************************************************
 * Function: createKey
 * Creates and AES key on the Key Manager.
 * The keyLabel is the name of the key displayed on the Key Manager.
 * key_size, the key size for symmetric key in bytes
 ************************************************************************
 * Returns: CK_RV
 ************************************************************************
 */

CK_RV createKeyS (char* keyLabel, int key_size)
{
    CK_RV rc = CKR_OK;
    CK_MECHANISM		mechGenKey = { CKM_AES_KEY_GEN, NULL_PTR, 0};
    CK_OBJECT_CLASS		keyClass = CKO_SECRET_KEY;
    CK_KEY_TYPE			keyType = CKK_AES;
    CK_ULONG			keySize = key_size; /* 256 bits */
    CK_BBOOL			bFalse = CK_FALSE;
    CK_BBOOL			bTrue = CK_TRUE;

    CK_UTF8CHAR  *label = (CK_UTF8CHAR *) keyLabel;
    CK_ULONG len = (CK_ULONG) strlen(keyLabel);

    /* AES key template.
     * CKA_LABEL is the name of the key and will be displayed on the Key Manager.
     * CKA_VALUE_LEN is the size of the AES key.
     */

    CK_ATTRIBUTE aesKeyTemplate[] =
    {
        {CKA_LABEL,		label,	len },
        {CKA_ID,          label,  len   },
        {CKA_APPLICATION,	&app,		sizeof(app)		},
        {CKA_CLASS,			&keyClass,	sizeof(keyClass)},
        {CKA_KEY_TYPE,		&keyType,	sizeof(keyType)	},
        {CKA_VALUE_LEN,		&keySize,	sizeof(keySize)	},
        {CKA_TOKEN,			&bTrue,		sizeof(bTrue)	},
        {CKA_ENCRYPT,		&bTrue,		sizeof(bTrue)	},
        {CKA_DECRYPT,		&bTrue,		sizeof(bTrue)	},
        {CKA_SIGN,			&bFalse,	sizeof(bFalse)	},
        {CKA_VERIFY,		&bFalse,	sizeof(bFalse)	},
        {CKA_WRAP,			&bTrue,		sizeof(bTrue)	},
        {CKA_UNWRAP,		&bFalse,	sizeof(bFalse)	},
        {CKA_ALWAYS_SENSITIVE,	&bAlwaysSensitive,	sizeof(CK_BBOOL)	},
        {CKA_NEVER_EXTRACTABLE,	&bNeverExtractable,	sizeof(CK_BBOOL)	}
    };
    CK_ULONG	aesKeyTemplateSize = sizeof(aesKeyTemplate)/sizeof(CK_ATTRIBUTE);

    rc = FunctionListFuncPtr->C_GenerateKey(hSession,
                                            &mechGenKey,
                                            aesKeyTemplate, aesKeyTemplateSize,
                                            &hGenKey
                                           );
    if (rc != CKR_OK || hGenKey == 0)
    {
        printf ("Error generating Key\n");
        return rc;
    }

    return rc;
}

/*
 ************************************************************************
 * Function: createKey
 * Creates and AES 256 key on the Key Manager.
 * The keyLabel is the name of the key displayed on the Key Manager.
 ************************************************************************
 * Parameters: none
 * Returns: CK_RV
 ************************************************************************
 */
CK_RV createKey(char *keyLabel, char *keyAlias, int gen_action, CK_ULONG ulifespan, int key_size)
{
    CK_RV               rc = CKR_OK;
    CK_MECHANISM        mechGenKey = { CKM_AES_KEY_GEN, NULL_PTR, 0};
    CK_OBJECT_CLASS     keyClass = CKO_SECRET_KEY;
    CK_KEY_TYPE         keyType = CKK_AES;
    CK_ULONG            keySize = key_size; /* 256 bits */
    CK_BBOOL            bFalse = CK_FALSE;
    CK_BBOOL            bTrue = CK_TRUE;

    CK_BYTE             ckaIdBuf[ASYMKEY_BUF_LEN*2+1];
    CK_BYTE             ckaSerial[256];
    CK_UTF8CHAR         *label = (CK_UTF8CHAR *) keyLabel;
    CK_ULONG            len = keyLabel ? (CK_ULONG) strlen(keyLabel) : 0;
    CK_ULONG            keyVersionAction = gen_action;

    /* char ch_year[5], ch_month[3], ch_day[3]; */
    unsigned int        i;
    unsigned int        aliasCount = 0;
    unsigned int	    aliasCountIdx;
    char                **pKeyAliases = NULL;
    CK_ULONG            templateIndex = 0;
    CK_ULONG            aliasIndex = 0;
    CK_ATTRIBUTE_PTR    pKeyTemplate = NULL;

    /* AES key template.
     * CKA_LABEL is the name of the key and will be displayed on the Key Manager.
     * CKA_VALUE_LEN is the size of the AES key.
     */

    CK_ATTRIBUTE aesKeyTemplate[] =
    {
        {CKA_ID,            label,     len   },
        {CKA_LABEL,         label,     len   },
        {CKA_SERIAL_NUMBER, ckaSerial, sizeof(ckaSerial)},
        {CKA_APPLICATION,    &app,       sizeof(app)     },
        {CKA_CLASS,           &keyClass,  sizeof(keyClass)},
        {CKA_KEY_TYPE,        &keyType,   sizeof(keyType) },
        {CKA_VALUE_LEN,       &keySize,   sizeof(keySize) },
        {CKA_TOKEN,           &bTrue,     sizeof(bTrue)   },
        {CKA_ENCRYPT,     &bTrue,     sizeof(bTrue)   },
        {CKA_DECRYPT,     &bTrue,     sizeof(bTrue)   },
        {CKA_SIGN,            &bFalse,    sizeof(bFalse)  },
        {CKA_VERIFY,      &bFalse,    sizeof(bFalse)  },
        {CKA_WRAP,            &bTrue,     sizeof(bTrue)   },
        {CKA_UNWRAP,      &bFalse,    sizeof(bFalse)  },
        {CKA_ALWAYS_SENSITIVE,	&bAlwaysSensitive,	sizeof(CK_BBOOL)	},
        {CKA_NEVER_EXTRACTABLE,	&bNeverExtractable,	sizeof(CK_BBOOL)	},
        /*  {CKA_THALES_VERSIONED_KEY,   &bTrue,     sizeof(bTrue)   }, */
        {CKA_THALES_KEY_CACHED_TIME,     &ulCachedTime,   sizeof(CK_ULONG)   },

        {CKA_THALES_KEY_VERSION_ACTION, &keyVersionAction, sizeof(keyVersionAction) },
        {CKA_THALES_KEY_VERSION_LIFE_SPAN,  &ulifespan,  sizeof(ulifespan) }
    };
    CK_ULONG  aesKeyTemplateSize = sizeof(aesKeyTemplate)/sizeof(CK_ATTRIBUTE);

    if(ulifespan == 0)
        aesKeyTemplateSize--;

    if(gen_action == nonVersionCreate)
    {
        aesKeyTemplateSize--;

        if(ulifespan != 0)
        {
            aesKeyTemplate[aesKeyTemplateSize-1].type = aesKeyTemplate[aesKeyTemplateSize].type;
            aesKeyTemplate[aesKeyTemplateSize-1].pValue = aesKeyTemplate[aesKeyTemplateSize].pValue;
            aesKeyTemplate[aesKeyTemplateSize-1].ulValueLen = aesKeyTemplate[aesKeyTemplateSize].ulValueLen;
        }
    }

    /*	if(!keyAlias) {

    	for(i=aliasIndex; i<aesKeyTemplateSize-1; i++) {
    		aesKeyTemplate[i].type = aesKeyTemplate[i+1].type;
    		aesKeyTemplate[i].pValue = aesKeyTemplate[i+1].pValue;
    		aesKeyTemplate[i].ulValueLen = aesKeyTemplate[i+1].ulValueLen;
    	}

    	aesKeyTemplateSize--;
    	} */

    pKeyAliases = splitKeyAliases(keyAlias, &aliasCount);

    if(keyAlias && aliasCount > 0)
    {
        pKeyTemplate = (CK_ATTRIBUTE_PTR)calloc( (aesKeyTemplateSize + aliasCount), sizeof(CK_ATTRIBUTE) );
        if(!pKeyTemplate)
        {
            printf ("Error allocating memory for pKeyTemplate!\n");
            return CKR_HOST_MEMORY;
        }

        for(i=0; i<aesKeyTemplateSize; i++)
        {
            pKeyTemplate[i].type = aesKeyTemplate[i].type;
            pKeyTemplate[i].pValue = aesKeyTemplate[i].pValue;
            pKeyTemplate[i].ulValueLen = aesKeyTemplate[i].ulValueLen;
        }

        templateIndex = aesKeyTemplateSize;
        aesKeyTemplateSize += aliasCount;
        aliasIndex = 0;

        for(i=templateIndex; i<aesKeyTemplateSize; i++, aliasIndex++)
        {
            pKeyTemplate[i].type = CKA_THALES_OBJECT_ALIAS;
            pKeyTemplate[i].pValue = pKeyAliases[aliasIndex];
            pKeyTemplate[i].ulValueLen = pKeyAliases[aliasIndex] ? (CK_ULONG)strlen(pKeyAliases[aliasIndex]) : 0;
        }
    }
    else
    {
        pKeyTemplate = aesKeyTemplate;
    }

    for(i = 0; i<ASYMKEY_BUF_LEN*2; i+=2)
    {
        snprintf(((char *)ckaIdBuf)+i, 3, "%02x", 255);
    }

    snprintf(((char *)ckaSerial), sizeof(plainSerial), "%s", plainSerial);

    rc = FunctionListFuncPtr->C_GenerateKey(hSession,
                                            &mechGenKey,
                                            pKeyTemplate, aesKeyTemplateSize,
                                            &hGenKey
                                           );
    if (rc != CKR_OK || hGenKey == 0)
    {
        printf ("Error generating Key: 0x%08x\n", (unsigned int)rc);
    }
    else
    {
        printf ("Successfully generated key with name: %s\n", keyLabel);
    }

    if(keyAlias && aliasCount > 0)
    {
        free(pKeyTemplate);
    }

    if(pKeyAliases)
    {
        for(aliasCountIdx = 0; aliasCountIdx  < aliasCount; aliasCountIdx++)
            free(pKeyAliases[aliasCountIdx]);

        free(pKeyAliases);
    }
    return rc;
}

/*
 *  ************************************************************************
 *  Function: createSymKeyCustom
 *  Creates and AES 256 key on the Key Manager.
 *  The keyLabel is the name of the key displayed on the Key Manager.
 *  ************************************************************************
 */
CK_RV createSymKeyCustom(char *keyLabel, char *keyAlias, int gen_action, char *custom1, char *custom2, char *custom3)
{
    CK_RV               rc = CKR_OK;
    CK_MECHANISM        mechGenKey = { CKM_AES_KEY_GEN, NULL_PTR, 0};
    CK_OBJECT_CLASS     keyClass = CKO_SECRET_KEY;
    CK_KEY_TYPE         keyType = CKK_AES;
    CK_ULONG            keySize = 32; /* 256 bits */
    CK_BBOOL            bFalse = CK_FALSE;
    CK_BBOOL            bTrue = CK_TRUE;

    CK_BYTE      ckaIdBuf[ASYMKEY_BUF_LEN*2+1];
    CK_UTF8CHAR  *label = (CK_UTF8CHAR *) keyLabel;
    CK_UTF8CHAR  *alias = (CK_UTF8CHAR *) keyAlias;
    char         serialno[256];

    CK_ULONG     len = (CK_ULONG) strlen(keyLabel);
    CK_ULONG     alen = keyAlias ? (CK_ULONG) strlen(keyAlias)+1 : 1;

    CK_LONG      keyVersionAction = gen_action;

    unsigned int i;

    char    *pcEndDate = (char *)malloc(sizeof(CK_DATE)+1);
    CK_DATE *pEndDate = (CK_DATE *)pcEndDate;

    CK_UTF8CHAR  *ca1 = (CK_UTF8CHAR *)custom1;
    CK_ULONG     caLen1 = custom1 ? (CK_ULONG) strlen(custom1) : 0;
    CK_UTF8CHAR  *ca2 = (CK_UTF8CHAR *)custom2;
    CK_ULONG     caLen2 = custom2 ? (CK_ULONG) strlen(custom2) : 0;
    CK_UTF8CHAR  *ca3 = (CK_UTF8CHAR *)custom3;
    CK_ULONG     caLen3 = custom3 ? (CK_ULONG) strlen(custom3) : 0;

    time_t epoch_t;
    struct tm *ptm;
    struct tm end_tm;

    /* AES key template.
     * CKA_LABEL is the name of the key and will be displayed on the Key Manager.
     * CKA_VALUE_LEN is the size of the AES key.
     */

    CK_ATTRIBUTE aesKeyTemplate[] =
    {
        {CKA_ID,            label,     len   },                                       /*  0 */
        {CKA_LABEL,         label,     len   },
        {CKA_SERIAL_NUMBER, serialno, sizeof(serialno) },
        {CKA_APPLICATION, &app,       sizeof(app)     },
        {CKA_CLASS,           &keyClass,  sizeof(keyClass)},
        {CKA_KEY_TYPE,        &keyType,   sizeof(keyType) },
        {CKA_VALUE_LEN,       &keySize,   sizeof(keySize) },                          /*  6 */
        {CKA_TOKEN,           &bTrue,     sizeof(bTrue)   },
        {CKA_ENCRYPT,     &bTrue,     sizeof(bTrue)   },
        {CKA_DECRYPT,     &bTrue,     sizeof(bTrue)   },
        {CKA_SIGN,            &bFalse,    sizeof(bFalse)  },
        {CKA_VERIFY,      &bFalse,    sizeof(bFalse)  },                              /* 11 */
        {CKA_WRAP,            &bTrue,     sizeof(bTrue)   },
        {CKA_UNWRAP,      &bFalse,    sizeof(bFalse)  },
        {CKA_ALWAYS_SENSITIVE,	&bAlwaysSensitive,	sizeof(CK_BBOOL)	},
        {CKA_NEVER_EXTRACTABLE,	&bNeverExtractable,	sizeof(CK_BBOOL)	},                   /* 15 */
        {CKA_END_DATE,            pEndDate,   sizeof(CK_DATE)   },
        {CKA_THALES_CUSTOM_1, ca1, caLen1 },
        {CKA_THALES_CUSTOM_2, ca2, caLen2 },
        {CKA_THALES_CUSTOM_3, ca3, caLen3 },
        {CKA_THALES_OBJECT_ALIAS,    alias,     alen    },                            /* 20 */
        {CKA_THALES_KEY_VERSION_ACTION, &keyVersionAction, sizeof(keyVersionAction) }
    };
    CK_ULONG  aesKeyTemplateSize = sizeof(aesKeyTemplate)/sizeof(CK_ATTRIBUTE);

    if(!keyAlias)
    {
        /* copy the VERSION_ACTION slot over the ALIAS slot */
        aesKeyTemplate[aesKeyTemplateSize-2] = aesKeyTemplate[aesKeyTemplateSize-1];
        aesKeyTemplateSize--;
    }

    if(gen_action == 3)
        aesKeyTemplateSize--;

    for(i = 0; i<ASYMKEY_BUF_LEN*2; i+=2)
    {
        snprintf(((char *)ckaIdBuf)+i, 3, "%02x", 255);
    }
    snprintf(((char *)serialno), sizeof(plainSerial), "%s", plainSerial);

    if(!pcEndDate)
    {
        printf ("Error allocating memory for end date!\n");
        return CKR_HOST_MEMORY;
    }

    time(&epoch_t);
    ptm = localtime( &epoch_t );
    end_tm = *ptm;
    end_tm.tm_sec += 31 * 24 * 60 * 60;

    mktime( &end_tm );

    if (snprintf(pcEndDate, sizeof(CK_DATE)+1, "%04d%02d%02d",
                 end_tm.tm_year + 1900, end_tm.tm_mon + 1, end_tm.tm_mday) < 0)
    {
        *pcEndDate = '\0';
        return CKR_HOST_MEMORY;
    }

    rc = FunctionListFuncPtr->C_GenerateKey(hSession,
                                            &mechGenKey,
                                            aesKeyTemplate, aesKeyTemplateSize,
                                            &hGenKey
                                           );
    if (rc != CKR_OK || hGenKey == 0)
    {
        printf ("Error generating Key: 0x%8x\n", (unsigned int)rc);
    }
    else
    {
        printf ("Successfully generating Key with name: %s\n", keyLabel);
    }

    if(pcEndDate)
    {
        free(pcEndDate);
    }
    return rc;
}

/*
 ************************************************************************
 * Function: getKeyAttributes
 * Demos how to get key attributes from Key Manager
 ************************************************************************
 * Parameters: hKey - the key handle
 * Returns: CK_RV
 ************************************************************************
 */
CK_RV getKeyAttributes(CK_OBJECT_HANDLE hKey)
{
    CK_RV rc = CKR_OK;
    CK_ATTRIBUTE        attribute;
    CK_BBOOL            bAttrVal;
    CK_BYTE             ckBuffer[100];

    attribute.type = CKA_ID;
    attribute.ulValueLen = sizeof(ckBuffer);
    attribute.pValue = ckBuffer;
    rc = FunctionListFuncPtr->C_GetAttributeValue(hSession ,
            hKey,
            &attribute,
            1);
    if ((rc != CKR_OK) || (attribute.ulValueLen == 0))
    {
        printf ("Error getting attribute value CKA_ID\n");
    }
    else
    {
        printf ("Successfully getting attribute value CKA_ID: %s, length: %ld \n.", (char *)attribute.pValue, (long)attribute.ulValueLen);
    }

    attribute.type = CKA_WRAP;
    attribute.ulValueLen = sizeof(CK_BBOOL);
    attribute.pValue = &bAttrVal;
    rc = FunctionListFuncPtr->C_GetAttributeValue(hSession,
            hKey,
            &attribute,
            1);
    if ((rc != CKR_OK) || (attribute.ulValueLen == 0))
    {
        printf ("Error getting attribute value CKA_WRAP\n");
    }
    else
    {
        printf ("Successfully getting attribute value CKA_WRAP: %d, length: %ld\n.", *(unsigned char*)attribute.pValue, (long)attribute.ulValueLen);
    }

    attribute.type = CKA_LABEL;
    attribute.ulValueLen = sizeof(ckBuffer);
    memset(ckBuffer, 0x0, sizeof(ckBuffer));
    attribute.pValue = ckBuffer;
    rc = FunctionListFuncPtr->C_GetAttributeValue(hSession,
            hKey,
            &attribute,
            1);

    if ((rc != CKR_OK) || (attribute.ulValueLen == 0))
    {
        fprintf (stderr, "Error getting attribute value CKA_LABEL\n");
    }
    else
    {
        printf ("Successfully getting attribute value CKA_LABEL: %s, length : %ld \n.", (char *)attribute.pValue, (long) attribute.ulValueLen);
    }

    return rc;
}

/*
 ************************************************************************
 * Function: logoutAndCloseSession
 * Logs out of the Key Manager and closes the session
 ************************************************************************
 * Parameters: none
 * Returns: CK_RV
 ************************************************************************
 */

CK_RV logout()
{
    CK_RV rc = CKR_OK;
    if (hSession != CK_INVALID_HANDLE)
    {
        rc = FunctionListFuncPtr->C_Logout (hSession);
        if (rc != CKR_OK)
        {
            fprintf (stderr, "FAIL: Unable to Logout\n");
            return rc;
        }
    }
    else
    {
        fprintf (stderr, "FAIL: Cannot perform logout. Invalid session handle. \n");
        return CKR_FUNCTION_FAILED;
    }
    return rc;
}

/*
* newgetopt -- Parse argc/argv argument vector.
*/
int newgetopt(int nargc, char * const nargv[], const char *ostr)
{
    static char *place = EMSG;              /* option letter processing */
    const char *oli;                        /* option letter list index */
    char  nc;

    if (optreset || !*place)
    {
        /* update scanning pointer */
        optreset = 0;
        if (optind >= nargc || *(place = nargv[optind]) != '-')
        {
            place = EMSG;
            return (-1);
        }

        if (place[1] && *++place == '-')
        {
            /* found "--" */
            ++optind;
            place = EMSG;
            return (-1);
        }
    }
    /* option letter okay? */
    optopt = (int)*place++;
    oli = strchr(ostr, optopt);
    if (optopt == (int)':' || !oli)
    {
        /*  if the user didn't specify '-' as an option, assume it means -1.*/
        if (optopt == (int)'-')
            return (-1);
        if (!*place)
            ++optind;
        if (opterr && *ostr != ':')
            (void)printf("illegal option -- %c\n", optopt);
        return (BADCH);
    }

    if ((nc=*(oli+1)) != ':')
    {
        /* don't need argument */
        if(nc == ';')
        {
            optarg = NULL;
            if (!*place)
                ++optind;
        }
        else
        {
            if(*place)
            {
                optopt <<= 8;
                optopt |= (int)*place++;
            }
        }
        oli++;
    }

    if( *++oli != ':' )
    {
        /* don't need argument */
        optarg = NULL;
        if (!*place)
            ++optind;
    }
    else
    {
        /* need an argument */
        if (*place)                     /* no white space */
            optarg = place;
        else if (nargc <= ++optind)
        {
            /* no arg */
            place = EMSG;
            if (*ostr == ':')
                return (BADARG);
            if (opterr)
                (void)printf("option requires an argument -- %c\n", optopt);
            return (BADCH);
        }
        else                            /* white space */
            optarg = nargv[optind];
        place = EMSG;
        ++optind;
    }

    return (optopt);                        /* dump back option letter */
}

int fgetline(char **lineptr, int *n, FILE *stream)
{
    char *bufptr = NULL;
    char *p = bufptr;
    int size = 0;
    int c;
    long len;

    if (lineptr == NULL)
    {
        return -1;
    }
    if (stream == NULL)
    {
        return -1;
    }
    if (n == NULL)
    {
        return -1;
    }
    bufptr = *lineptr;
    size = *n;

    c = fgetc(stream);
    if (c == EOF)
    {
        return -1;
    }
    if (bufptr == NULL)
    {
        bufptr = (char *)malloc(READ_BLK_LEN);
        if (bufptr == NULL)
        {
            return -1;
        }
        size = READ_BLK_LEN;
    }
    p = bufptr;
    while(c != EOF)
    {
        if ((p - bufptr) > (int)(size - 1))
        {
            len = (long)(p - bufptr);
            size += READ_BLK_LEN;
            bufptr = (char *)realloc(bufptr, size);
            if (bufptr == NULL)
            {
                return -1;
            }
            p = bufptr + len;
        }
        *p++ = (char)c;
        if (c == '\n')
        {
            break;
        }
        c = fgetc(stream);
    }

    *p = '\0';
    *lineptr = bufptr;
    *n = size;

    return (int)(p - bufptr);
}

/*
 * Trim a string on both ends
 */
void trim(char * str)
{
    int dest;
    int mark = 0;
    int src = 0;
    int len = str ? (int)strlen(str) : 0;

    if (len == 0)
    {
        return;
    }

    /* Advance src to the first non-whitespace character. */
    while(isspace(str[src]))
        src++;
    mark = src;

    /* Copy the string to the "front" of the buffer */
    for(dest=0; src<len; dest++, src++)
    {
        str[dest] = str[src];
    }

    /* Don't miss reset end NULL '\0' */
    len -= mark;
    str[len] = '\0';

    /* Working backwards, set all trailing spaces to NULL. */
    for(dest=len-1; isspace(str[dest]); --dest)
    {
        str[dest] = '\0';
    }
}

CK_RV readObjectBytes( FILE * fp, CK_BYTE_PTR pObjBuf, CK_ULONG * pulObjLen, int format_type )
{
    int          bf_len;
    int          readlen = 0;
    CK_BYTE_PTR	 pBuf;
    CK_RV        rv = CKR_OK;
    size_t       keyBlkSize = 256;

    if(!fp) return CKR_GENERAL_ERROR;

    switch(format_type)
    {
    case CKA_THALES_PEM_FORMAT:
        keyBlkSize = 4096;
        break;

    case CKA_RAW_FORMAT:
        keyBlkSize = 256;
        break;

    default:
        keyBlkSize = 128;
    }

    do
    {
        bf_len = READ_BLK_LEN;
        pBuf = NULL;
        readlen = fgetline((char**)&pBuf, &bf_len, fp);

        if(readlen < 0)
        {
            if(readlen != -1)
            {
                fprintf(stderr, "Error reading file, readlen = %d", (int)readlen);
                rv = CKR_GENERAL_ERROR;
            }
            break;
        }

        if(pBuf == NULL)
        {
            fprintf(stderr, "Error getting line from file, pBuf = NULL \n");
            break;
        }

        /* for carriage return from windows */
        while(pBuf[readlen-1] == '\n' || pBuf[readlen-1] == '\r')
        {
            pBuf[readlen--] = '\0';
        }

        if(strstr( (char*)pBuf, "Key Value:" ) != NULL)
        {
            readlen = (int)fread(pObjBuf, sizeof(CK_BYTE), keyBlkSize, fp);

            if(format_type == CKA_RAW_FORMAT && readlen % 16 != 0)
            {
                fprintf(stderr, "Error reading key bytes, wrapped key bytes length = %d", (int)readlen);
                return CKR_GENERAL_ERROR;
            }

            *pulObjLen = readlen; /* (readlen/16) * 16; */
            printf("Read object/wrapped bytes length = %d\n", (int)readlen);
            break;
        }
    }
    while (readlen >= 0);

    return rv;
}

int gen_utf32(unsigned X, int endianness, unsigned char *Z)
{
    if (X <= 0x10FFFF)
    {
        if (endianness == FPE_BIG_ENDIAN)
        {
            Z[3] = X & 0xFF;
            Z[2] = (X >> 8) & 0xFF;
            Z[1] = (X >> 16) & 0xFF;
            Z[0] = (X >> 24) & 0xFF;
        }
        else
        {
            Z[0] = X & 0xFF;
            Z[1] = (X >> 8) & 0xFF;
            Z[2] = (X >> 16) & 0xFF;
            Z[3] = (X >> 24) & 0xFF;
        }
        /* printf("UTF32: %02X %02X %02X %02X \n", Z[0], Z[1], Z[2], Z[3]); */
        return 4;
    }
    else
    {
        return 0;
    }
}

int gen_utf16(unsigned X, int endianness, unsigned char *Z)
{
    unsigned Y;

    if ((X > 0 && X <= 0xD7FF) || (X >= 0xE000 && X <= 0xFFFF))
    {
        if (endianness == FPE_BIG_ENDIAN)
        {
            Z[1] = X & 0xFF;
            Z[0] = (X >> 8) & 0xFF;
        }
        else
        {
            Z[0] = X & 0xFF;
            Z[1] = (X >> 8) & 0xFF;
        }
        /* printf("%02X %02X \n", Z[0], Z[1]); */
        return 2;
    }
    else if (X >= 0x10000 && X <= 0x10FFFF)
    {
        X = X - 0x10000;

        if (endianness == FPE_BIG_ENDIAN)
        {
            Y = (X & 0x3FF) + 0xDC00;
            Z[3] = Y & 0xFF;
            Z[2] = (Y >> 8) & 0xFF;

            Y = ((X >> 10) & 0x3FF) + 0xD800;
            Z[1] = Y & 0xFF;
            Z[0] = (Y >> 8) & 0xFF;
        }
        else
        {
            Y = (X & 0x3FF) + 0xDC00;
            Z[2] = Y & 0xFF;
            Z[3] = (Y >> 8) & 0xFF;

            Y = ((X >> 10) & 0x3FF) + 0xD800;
            Z[0] = Y & 0xFF;
            Z[1] = (Y >> 8) & 0xFF;
        }
        /* printf("UTF16: %02X %02X %02X %02X \n", Z[0], Z[1], Z[2], Z[3]); */
        return 4;
    }
    else
    {
        return 0;
    }
}

int gen_utf8(unsigned X, unsigned char *Z)
{
    if (X <= 0x7F)
    {
        Z[0] = X & 0x7F;

        /* printf("%02X \n", Z[0]); */
        return 1;
    }
    else if (X >= 0x80 && X <= 0x7FF)
    {
        Z[1] = (X & 0x3F) | 0x80;
        Z[0] = ((X>>6) & 0x1F) | 0xC0;

        /* printf("%02X %02X \n", Z[0], Z[1]); */
        return 2;
    }
    else if (X >= 0x800 && X <= 0xFFFF)
    {
        Z[2] = (X & 0x3F) | 0x80;
        Z[1] = ((X>>6) & 0x3F) | 0x80;
        Z[0] = ((X>>12) & 0x0F) | 0xE0;

        /* printf("%02X %02X %02X \n", Z[0], Z[1], Z[2]); */
        return 3;
    }
    else if (X >= 0x10000 && X <= 0x10FFFF)
    {
        Z[3] = (X & 0x3F) | 0x80;
        Z[2] = ((X>>6) & 0x3F) | 0x80;
        Z[1] = ((X>>12) & 0x3F) | 0x80;
        Z[0] = ((X>>18) & 0x7) | 0xF0;

        /* printf("%02X %02X %02X %02X \n", Z[0], Z[1], Z[2], Z[3]); */
        return 4;
    }
    else
    {
        return 0;
    }
}

/*
 ************************************************************************
 * Function: gen_utf
 * This function is a wrapper around functions generating utf-8, utf-16,
 * utf-32 encodings.
 * The caller needs to allocate 4 bytes to store the output of the specified
 * encoding.
 ************************************************************************
 * Returns: Number of bytes in the output of specified encoding
 ************************************************************************
 */
int gen_utf(unsigned X /* in */, CK_BYTE enc_type /* in */, unsigned char *Z /* out */)
{
    switch (enc_type)
    {
    case CS_ASCII:
        *Z = (unsigned char) X;
        return 1;
    case CS_UTF8:
        return gen_utf8(X, Z);
    case CS_UTF16LE:
        return gen_utf16(X, FPE_LITTLE_ENDIAN, Z);
    case CS_UTF16BE:
        return gen_utf16(X, FPE_BIG_ENDIAN, Z);
    case CS_UTF32LE:
        return gen_utf32(X, FPE_LITTLE_ENDIAN, Z);
    case CS_UTF32BE:
        return gen_utf32(X, FPE_BIG_ENDIAN, Z);
    }
    return 0;
}

CK_BYTE get_enc_mode(const char * charset_type)
{
    CK_BYTE enc_mode = 0;

    if (!strcmp(charset_type, "ASCII"))
    {
        enc_mode = CS_ASCII;
    }
    else if (!strcmp(charset_type, "UTF16BE"))
    {
        enc_mode = CS_UTF16BE;
    }
    else if (!strcmp(charset_type, "UTF16LE"))
    {
        enc_mode = CS_UTF16LE;
    }
    else if (!strcmp(charset_type, "UTF32BE"))
    {
        enc_mode = CS_UTF32BE;
    }
    else if (!strcmp(charset_type, "UTF32LE"))
    {
        enc_mode = CS_UTF32LE;
    }
    else if (!strcmp(charset_type, "UTF8"))
    {
        enc_mode = CS_UTF8;
    }
    else if (!strncmp(charset_type, "UTF", 3))
    {
        enc_mode = CS_UTF8;
    }
    else if (!strncmp(charset_type, "CARD10", 6))
    {
        enc_mode = CS_CARD10;
    }
    else if (!strncmp(charset_type, "CARD26", 6))
    {
        enc_mode = CS_CARD26;
    }
    else if (!strncmp(charset_type, "CARD62", 6))
    {
        enc_mode = CS_CARD62;
    }
    else
    {
        fprintf(stderr, "Illegal character set type specified: Use one of ASCII, UTF16BE, UTF16LE, UTF32BE, UTF32LE, UTF8\n");
        return CKR_GENERAL_ERROR;
    }
    return enc_mode;
}

CK_BYTE *get_BOM_mode(CK_BYTE* pBuf, int* pReadlen, CK_BYTE* bom_mode)
{
    CK_BYTE* pPlainBuf;
    /* check for BOM character */
    if(!memcmp(pBuf, "\xFF\xFE\x00\x00", 4))
    {
        pPlainBuf = pBuf + 4;
        *pReadlen -= 4;
        *bom_mode = CS_UTF32LE;
    }
    else if (!memcmp(pBuf, "\x00\x00\xFE\xFF", 4))
    {
        pPlainBuf = pBuf + 4;
        *pReadlen -= 4;
        *bom_mode = CS_UTF32BE;
    }
    else if (!memcmp(pBuf, "\xFE\xFF", 2))
    {
        pPlainBuf = pBuf + 2;
        *pReadlen -= 2;
        *bom_mode = CS_UTF16BE;
    }
    else if (!memcmp(pBuf, "\xFF\xFE", 2))
    {
        pPlainBuf = pBuf + 2;
        *pReadlen -= 2;
        *bom_mode = CS_UTF16LE;
    }
    else if (!memcmp(pBuf, "\xEF\xBB\xBF", 3))
    {
        pPlainBuf = pBuf + 3;
        *pReadlen -= 3;
        *bom_mode = CS_UTF8;
    }
    else
        pPlainBuf = pBuf;

    return pPlainBuf;
}

void put_BOM_mode(CK_BYTE bom_mode, FILE* fp_write)
{
    switch(bom_mode)
    {
    case CS_ASCII:
        break;
    case CS_UTF16LE:
        fputs("\xFF\xFE", fp_write);
        break;
    case CS_UTF16BE:
        fputs("\xFE\xFF", fp_write);
        break;
    case CS_UTF32BE:
        fputs("\x00\x00\xFE\xFF", fp_write);
        break;
    case CS_UTF32LE:
        fputs("\xFF\xFE\x00\x00", fp_write);
        break;
    case CS_UTF8:
        fputs("\xEF\xBB\xBF", fp_write);
        break;
    }
}
<|MERGE_RESOLUTION|>--- conflicted
+++ resolved
@@ -1,2839 +1,2795 @@
-/*************************************************************************
-**                                                                      **
-** Copyright(c) 2022                              Confidential Material **
-**                                                                      **
-** This file is the property of Thales Group.                           **
-** The contents are proprietary and confidential.                       **
-** Unauthorized use, duplication, or dissemination of this document,    **
-** in whole or in part, is forbidden without the express consent of     **
-** Thales Group.                                                        **
-**                                                                      **
-**************************************************************************/
-/*
- ***************************************************************************
- * File: pkcs11_sample_helper.c
- ***************************************************************************
-
- ***************************************************************************
- * This file demonstrates the following
- * 1. Initialization
- * 2. Creating a connection and logging in.
- * 2. Close a connection and logging off.
- * 4. Clean up.
- ***************************************************************************
- */
-
-#ifdef __linux__
-#define _GNU_SOURCE
-#endif
-#include "pkcs11_sample_helper.h"
-#include <stdarg.h>
-
-
-/*
- **************************************************************************
- *   * Globals
- **************************************************************************
- */
-
-
-#define MAX_FIND_RETURN 1000
-
-
-#ifdef _WIN32
-static HINSTANCE dllHandle = NULL;
-#else
-static void *dllPtr = NULL;
-#endif
-
-
-CK_FUNCTION_LIST_PTR    FunctionListFuncPtr = NULL;
-static CK_ULONG         SlotCount = 0;
-static CK_SLOT_ID_PTR   SlotList = NULL;
-
-CK_SESSION_HANDLE       hSession = CK_INVALID_HANDLE;
-
-static CK_UTF8CHAR      app[] = { "CADP_PKCS11_SAMPLE" };
-CK_OBJECT_HANDLE        hGenKey = 0x0;
-CK_BYTE		    def_iv[] =	"\x01\x02\x03\x04\x05\x06\x07\x08\x09\x0A\x0B\x0C\x0D\x0E\x0F\x10\x00";
-CK_ULONG        iv_length = 16;
-CK_BYTE         def_gcm_iv[512] = "\xae\xc6\x12\xbe\x7c\x1d\xdb\x65\x9a\x4b\x31\x5c";
-CK_BYTE		    def_aad[512] =	"\x38\x59\xb3\xc9\xd0\xb4\x2d\x45\xc4\x3e\x8e\xbd\x4c\x8c\xbd\xe1\xb6\xeb\x21\x06";
-CK_ULONG        tag_bits = 96;
-CK_ULONG        aad_length = 20;
-CK_ULONG        gcm_iv_length = 12;
-static char plainSerial[] = "0123456789-abcdefghijklmnopqrstuvwxyz;:,.ABCDEFGHIJKLMNOPQRSTUVWXYZ";
-
-CK_BBOOL        bAlwaysSensitive = CK_FALSE;
-CK_BBOOL        bNeverExtractable = CK_FALSE;
-
-#ifdef _WIN32
-static char *WinX64InstallPath = "C:\\Program Files\\CipherTrust\\CADP_for_C\\libcadp_pkcs11.dll";
-#else
-static char *UnixInstallPath = "/opt/CipherTrust/CADP_for_C/libcadp_pkcs11.so";
-#endif
-
-#define FPE_LITTLE_ENDIAN	1
-#define FPE_BIG_ENDIAN		2
-
-#define INT_LEN (10)
-#define HEX_LEN (8)
-#define BIN_LEN (32)
-#define OCT_LEN (11)
-
-int     opterr = 1;              /* if error message should be printed */
-int     optind = 1;             /* index into parent argv vector */
-int     optopt;                  /* character checked for validity */
-int     optreset;                /* reset getopt */
-char    *optarg;                /* argument associated with option */
-unsigned long ulCachedTime = 10080;
-
-#define BADCH   (int)'?'
-#define BADARG  (int)':'
-#define EMSG    ""
-
-/*
-************************************************************************
-* Function: dumpHexArray
-* Print out Hexical from a byte array
-************************************************************************
-* Parameters: array - a byte array, length - the length of byte array to dump
-* Returns: none
-************************************************************************
-*/
-void dumpHexArray(CK_BYTE* array, int length )
-{
-    int idx = 0;
-    for ( idx = 0; idx < length; idx++)
-    {
-        printf ( "0x%02X|", *(array+idx));
-    }
-    printf ( "\n");
-}
-
-CK_BYTE_PTR hexStringArray(const char *hexstr, CK_ULONG *outlen)
-{
-    int i;
-    int b;
-    CK_BYTE_PTR out = NULL;
-    int len = (int) strlen(hexstr);
-    *outlen = len >> 1;
-    if ((len & 0x00000001) != 0 || *outlen == 0)
-    {
-        printf("invalid or odd hex string\n");
-        *outlen = 0;
-        return out;
-    }
-
-    out = (CK_BYTE_PTR) calloc(*outlen, sizeof (CK_BYTE));
-    for (i = 0; i < len; i += 2)
-    {
-        if (!isxdigit(hexstr[i]) || !isxdigit(hexstr[i + 1]))
-        {
-            printf("invalid charater in hex string\n");
-            *outlen = 0;
-            free(out);
-            out = NULL;
-            return out;
-        }
-        if (sscanf(hexstr + i, "%02x", &b) < 0)
-        {
-            printf("Failed to sscan hexstr\n");
-        }
-        out[i >> 1] = (char ) b;
-    }
-    return out;
-}
-
-/*
-************************************************************************
-* Function: findKeyByName
-* Finds a key by its CKA_LABEL which corresponds to the name
-* of the key displayed on the Key Manager.
-* This function calls the findKey(label, type) to do 2 search from Key Manager,
-* first search for symmetric key then search for asymmetric key
-************************************************************************
-* Parameters: keyLabel
-* Returns: CK_OBJECT_HANDLE the key handle
-************************************************************************
-*/
-CK_RV findKeyByLabel(char *keyLabel, CK_OBJECT_HANDLE *phKey, CK_OBJECT_CLASS *pObjClass)
-{
-    CK_RV rv = CKR_OK;
-    rv = findKey(keyLabel, keyIdLabel, CKO_SECRET_KEY, phKey);
-    if(*phKey != CK_INVALID_HANDLE)
-    {
-        *pObjClass = CKO_SECRET_KEY;
-    }
-    else
-    {
-        rv = findKey(keyLabel, keyIdLabel, CKO_PUBLIC_KEY, phKey);
-
-        if(*phKey != CK_INVALID_HANDLE)
-        {
-            *pObjClass = CKO_PUBLIC_KEY;
-        }
-        else
-        {
-            *pObjClass = 0xffff;
-        }
-    }
-    return rv;
-}
-
-/*
-************************************************************************
-* Function: setKeyStateAttribute
-* Sets the key state.
-************************************************************************
-* Parameters: hKey
-*             state
-************************************************************************
-*/
-CK_RV setKeyStateAttribute(CK_OBJECT_HANDLE hKey, KeyState state)
-{
-    CK_RV        rc = CKR_OK;
-
-    CK_ATTRIBUTE setAttrsTemplate[] =
-    {
-        {CKA_THALES_KEY_STATE, &state, sizeof(KeyState) }
-    };
-
-    CK_ULONG     setAttrsTemplateSize = sizeof(setAttrsTemplate) / sizeof(CK_ATTRIBUTE);
-
-    rc = FunctionListFuncPtr->C_SetAttributeValue(hSession,
-            hKey,
-            setAttrsTemplate,
-            setAttrsTemplateSize);
-
-    if (rc != CKR_OK)
-    {
-        printf ("Error Setting key state/action: %08x.\n", (unsigned int)rc);
-        return rc;
-    }
-    else
-    {
-        printf("Successfully set key state to: %d for key handle: %d.\n", (int)state, (int)hKey);
-    }
-    return rc;
-}
-
-CK_RV setKeyAlias(CK_OBJECT_HANDLE hKey, char *alias)
-{
-    CK_RV        rc = CKR_OK;
-    CK_ULONG     aliasLen = alias ? (CK_ULONG)strlen((const char *)alias) : 0;
-
-    CK_ATTRIBUTE setAttrsTemplate[] =
-    {
-        {CKA_THALES_OBJECT_ALIAS, alias, aliasLen }
-    };
-
-    CK_ULONG     setAttrsTemplateSize = sizeof(setAttrsTemplate) / sizeof(CK_ATTRIBUTE);
-
-    rc = FunctionListFuncPtr->C_SetAttributeValue(hSession,
-            hKey,
-            setAttrsTemplate,
-            setAttrsTemplateSize);
-
-    if (rc != CKR_OK)
-    {
-        printf ("Error Setting key state/action: %08x.\n", (unsigned int)rc);
-        return rc;
-    }
-    else
-    {
-        printf("Successfully %s key alias to: %s for key handle: %d.\n", alias?"set":"delete", alias?alias:"NULL", (int)hKey);
-    }
-    return rc;
-}
-
-CK_RV findKeyByVersion( char* keyLabel, CK_ULONG keyVersion, CK_OBJECT_HANDLE_PTR phKey )
-{
-    CK_RV rc = CKR_OK;
-
-    CK_UTF8CHAR  *label = (CK_UTF8CHAR *) keyLabel;
-    CK_ULONG len = (CK_ULONG) strlen(keyLabel);
-
-    /* find the key by CKA_LABEL. */
-    CK_ATTRIBUTE findKeyTemplate[] =
-    {
-        { CKA_LABEL, label, len },
-        { CKA_THALES_KEY_VERSION, &keyVersion, sizeof(keyVersion) }
-    };
-
-    /* find the key by CKA_ID. */
-    CK_ULONG            numOfObjReturned = 0;
-
-    /* call FindObjectsFinal just in case there's another search ongoing for this session. */
-    rc = FunctionListFuncPtr->C_FindObjectsFinal(hSession);
-    if (rc != CKR_OK)
-    {
-        printf ("The first C_FindObjectsFinal  failed \n");
-        goto FREE_RESOURCE;
-    }
-
-    rc = FunctionListFuncPtr->C_FindObjectsInit(
-             hSession,
-             (CK_ATTRIBUTE_PTR)&findKeyTemplate,
-             2
-         );
-    if (rc != CKR_OK)
-    {
-        printf ("C_FindObjectsInit failed \n");
-        goto FREE_RESOURCE;
-    }
-
-    /* loop thorugh C_FindObjcts until numOfObjReturned is 0 and we break out
-     * of the loop. we expect to find only 1 private key that matches
-     * the name.
-     */
-
-    while (CK_TRUE)
-    {
-        rc = FunctionListFuncPtr->C_FindObjects( hSession,
-                phKey,
-				MAX_FIND_RETURN,
-                &numOfObjReturned );
-
-        if (rc != CKR_OK )
-        {
-            printf ("C_FindObjects with unexpected result\n");
-            goto FREE_RESOURCE;
-        }
-
-        if (numOfObjReturned == 0)
-        {
-            break;
-        }
-    }
-
-    rc = FunctionListFuncPtr->C_FindObjectsFinal(hSession);
-
-    if (rc != CKR_OK)
-    {
-        printf ("Call to C_FindObjectsFinal failed\n");
-    }
-
-FREE_RESOURCE:
-    return rc;
-}
-
-/*
-************************************************************************
-* Function: findKeyByType
-* Finds a key by its CKA_LABEL and CKA_CLASS which corresponds to the name and type
-* of the key displayed on the Key Manager.
-* The FindKey paradigm allows for only one Find to happen at one time in
-* a session, so we have to call C_FindObjectsFinal first in case there is another
-* dangling find.
-* After that, we call C_FindObjectsInit and C_FindObjects
-* C_FindObjects then returns a single key handle that corresponds to the key name.
-************************************************************************
-* Parameters: keyLabel and keyType
-* Returns: CK_OBJECT_HANDLE the key handle
-************************************************************************
-*/
-
-CK_RV findKeyByType( CK_OBJECT_CLASS keyType, CK_OBJECT_HANDLE phaKey[] )
-{
-    CK_RV rc = CKR_OK;
-
-    /* find the key by CKA_LABEL. */
-
-    CK_ATTRIBUTE findKeyTemplate[] =
-    {
-        {CKA_CLASS, &keyType, sizeof(keyType)}
-    };
-
-    CK_ULONG  findKeyTemplateSize = sizeof(findKeyTemplate)/sizeof(CK_ATTRIBUTE);
-
-    /* find the key by CKA_ID. */
-    CK_ULONG            numOfObjReturned = 0;
-
-    /* call FindObjectsFinal just in case there's another search ongoing for this session. */
-    rc = FunctionListFuncPtr->C_FindObjectsFinal(hSession);
-    if (rc != CKR_OK)
-    {
-        fprintf (stderr, "FAIL: call to the first C_FindObjectsFinal() failed: %lu.\n", rc);
-        phaKey[0] = CK_INVALID_HANDLE;
-        return rc;
-    }
-
-    rc = FunctionListFuncPtr->C_FindObjectsInit(hSession,
-            (CK_ATTRIBUTE_PTR)&findKeyTemplate,
-            findKeyTemplateSize
-                                               );
-    if (rc != CKR_OK)
-    {
-        fprintf (stderr, "FAIL: call to C_FindObjectsInit() failed: %lu .\n", rc);
-        phaKey[0] = CK_INVALID_HANDLE;
-        return rc;
-    }
-
-    /* loop thorugh C_FindObjcts until numOfObjReturned is 0 and we break out
-     * of the loop. we expect to find only 1  key that matches the name.
-     */
-
-    rc = FunctionListFuncPtr->C_FindObjects( hSession,
-            phaKey,
-            MAX_FIND_RETURN,
-            &numOfObjReturned );
-
-    if (rc != CKR_OK )
-    {
-        fprintf (stderr, "FAIL: call to C_FindObjects() with unexpected result Error: 0x%08x.\n", (unsigned int)rc);
-        phaKey[0] = CK_INVALID_HANDLE;
-        return rc;
-    }
-
-    fprintf (stdout, "SUCCESS: call to C_FindObjects() with %u of objects returned.\n", (unsigned int)numOfObjReturned);
-
-    rc = FunctionListFuncPtr->C_FindObjectsFinal(hSession);
-
-    if (rc != CKR_OK)
-    {
-        fprintf (stderr, "FAIL: Call to C_FindObjectsFinal failed: %lu.\n", rc);
-        phaKey[0] = CK_INVALID_HANDLE;
-    }
-    return rc;
-}
-
-void
-parse_ck_date(char *optarg, CK_DATE *pcDate)
-{
-    char* tok = strtok(optarg, "/-");
-
-    if(tok) memcpy(pcDate->year, tok, 4);
-
-    tok = strtok(NULL, "/-");
-    if(tok) memcpy(pcDate->month, tok, 2);
-
-    tok = strtok(NULL, "/-");
-    if(tok) memcpy(pcDate->day, tok, 2);
-}
-
-int
-parse_format_type(char *sel)
-{
-    int format_type = CKA_RAW_FORMAT;
-
-    if(sel == NULL)
-    {
-        printf("Invalid format type.");
-        return 0;
-    }
-
-    if(strncmp(sel, "pem", 3) == 0)
-        format_type = CKA_THALES_PEM_FORMAT;
-    else if(strncmp(sel, "der", 3) == 0)
-        format_type = CKA_THALES_DER_FORMAT;
-    else if(strncmp(sel, "p7b", 3) == 0)
-        format_type = CKA_THALES_P7B_FORMAT;
-
-    return format_type;
-}
-
-int
-parse_ksid_sel(char *sel, char **ppKsid)
-{
-    int sid_type = keyIdLabel;
-
-    if(sel == NULL || strlen(sel) <= 2 || sel[1] != ':' )
-    {
-        printf("Invalid key identifier input.\n");
-        return 0;
-    }
-
-    switch (sel[0])
-    {
-        /* n is keyname */
-    case 'n':
-        sid_type = keyIdLabel;
-        break;
-    case 'u':
-        sid_type = keyIdUuid;
-        break;
-    case 'i':
-        sid_type = keyIdAttr;
-        break;
-    case 'm':
-        sid_type = keyIdMuid;
-        break;
-    case 'k':
-        sid_type = keyIdImport;
-        break;
-    case 'a':
-        sid_type = keyIdAlias;
-        break;
-
-    default:
-        sid_type = 0;
-        printf("Invalid sid type input.\n");
-        break;
-    }
-
-    *ppKsid = (sel+2);
-    return sid_type;
-}
-
-char *
-parse_key_class(char *key, CK_OBJECT_CLASS  *pObjCls)
-{
-
-    if( key == NULL || strlen(key) <= 2 )
-    {
-        printf("Invalid key identifier input.\n");
-        return 0;
-    }
-
-    if(strchr(key, ':') == NULL || key[1] != ':')
-    {
-        *pObjCls = CKO_SECRET_KEY;
-        return key;
-    }
-    else
-    {
-        switch(key[0])
-        {
-        case 's':
-            *pObjCls = CKO_SECRET_KEY;
-            break;
-        case 'c':
-            *pObjCls = CKO_PUBLIC_KEY;
-            break;
-        case 'v':
-            *pObjCls = CKO_PRIVATE_KEY;
-            break;
-
-        default:
-            return NULL;
-        }
-
-        return key+2;
-    }
-}
-
-CK_KEY_TYPE getKeyType(char *keyType)
-{
-        if (strncmp(keyType, "AES", 3) == 0) return CKK_AES;
-        else if (strncmp(keyType, "RSA", 3) == 0) return CKK_RSA;
-        else if (strncmp(keyType, "EC", 2) == 0) return CKK_EC;
-        else if (strncmp(keyType, "HMAC-SHA1", 9) == 0) return CKK_SHA_1_HMAC;
-        else if (strncmp(keyType, "HMAC-SHA256", 11) == 0) return CKK_SHA256_HMAC;
-        else if (strncmp(keyType, "HMAC-SHA384", 11) == 0) return CKK_SHA384_HMAC;
-        else if (strncmp(keyType, "HMAC-SHA512", 11) == 0) return CKK_SHA512_HMAC;
-}
-
-CK_RV findKey( char* keySearchId, int keyidType, CK_OBJECT_CLASS keyType, CK_OBJECT_HANDLE *phKey )
-{
-    CK_RV rc = CKR_OK;
-    CK_UTF8CHAR  *ksid = (CK_UTF8CHAR *) keySearchId;
-
-    CK_ULONG ksid_len = keySearchId ? (CK_ULONG) strlen(keySearchId) : 0;
-
-    /* find the key by CKA_ID. */
-    CK_ULONG  numOfObjReturned = 0;
-    CK_ATTRIBUTE_PTR findKeyTemplatePtr;
-    CK_ULONG  findKeyTemplateSize;
-
-    /* find the key by CKA_LABEL. */
-    CK_ATTRIBUTE findKeyTemplatePass[] =
-    {
-        {CKA_LABEL, ksid, ksid_len},
-        {CKA_CLASS, &keyType, sizeof(keyType)}
-    };
-
-    switch(keyidType)
-    {
-    case keyIdLabel:
-        findKeyTemplatePass[0].type = CKA_LABEL;
-        break;
-
-    case keyIdAttr:
-        findKeyTemplatePass[0].type = CKA_ID;
-        break;
-
-    case keyIdUuid:
-        findKeyTemplatePass[0].type = CKA_THALES_OBJECT_UUID;
-        break;
-
-    case keyIdMuid:
-        findKeyTemplatePass[0].type = CKA_THALES_OBJECT_MUID;
-        break;
-
-    case keyIdImport:
-        findKeyTemplatePass[0].type = CKA_THALES_OBJECT_IKID;
-        break;
-
-    case keyIdAlias:
-        findKeyTemplatePass[0].type = CKA_THALES_OBJECT_ALIAS;
-        break;
-
-    default:
-        rc = CKR_ARGUMENTS_BAD;
-        fprintf (stderr, "FAIL: call to the findKey() failed; rc=0x%8x; KeyId type : %x", (unsigned int)rc, keyidType);
-        return rc;
-    }
-
-    findKeyTemplatePtr = findKeyTemplatePass;
-    findKeyTemplateSize = sizeof(findKeyTemplatePass)/sizeof(CK_ATTRIBUTE);
-
-    /* call FindObjectsFinal just in case there's another search ongoing for this session. */
-    rc = FunctionListFuncPtr->C_FindObjectsFinal(hSession);
-    if (rc != CKR_OK)
-    {
-        fprintf (stderr, "FAIL: call to the first C_FindObjectsFinal() failed; rc=0x%08x\n", (unsigned int)rc);
-        *phKey = CK_INVALID_HANDLE;
-        return rc;
-    }
-
-    rc = FunctionListFuncPtr->C_FindObjectsInit(hSession,
-            findKeyTemplatePtr,
-            findKeyTemplateSize
-                                               );
-    if (rc != CKR_OK)
-    {
-        fprintf (stderr, "FAIL: call to C_FindObjectsInit() failed: rc=0x%08x.\n", (unsigned int)rc);
-        *phKey = CK_INVALID_HANDLE;
-        return rc;
-    }
-
-    /* loop thorugh C_FindObjcts until numOfObjReturned is 0 and we break out
-     * of the loop. we expect to find only 1  key that matches the name.
-     */
-
-    while (CK_TRUE)
-    {
-        rc = FunctionListFuncPtr->C_FindObjects( hSession,
-                phKey,
-                MAX_FIND_RETURN,
-                &numOfObjReturned );
-
-        if (rc != CKR_OK )
-        {
-            fprintf (stderr, "Error: call to C_FindObjects() returned %d objects with error; rc=0x%08x.\n", (int)numOfObjReturned, (unsigned int)rc);
-        }
-
-        if ((numOfObjReturned == 0) || (numOfObjReturned == 1))
-        {
-            break;
-        }
-    }
-
-    rc = FunctionListFuncPtr->C_FindObjectsFinal(hSession);
-
-    if (rc != CKR_OK)
-    {
-        fprintf (stderr, "FAIL: Call to C_FindObjectsFinal failed; rc=0x%08x.\n", (unsigned int)rc);
-    }
-
-    return rc;
-}
-
-/*
- ************************************************************************
- * Function: findKeysByCkaType
- * Finds the keys present on the CM by key type.
- ************************************************************************
- * Parameters: keytype, max number of objects, buffer for key handles returned  
- * 
- * Returns: CK_RV
- ************************************************************************
- */
-
-CK_RV findKeysByCkaType(CK_KEY_TYPE keytype, CK_ULONG *numObjects, CK_OBJECT_HANDLE *phKeys)
-{
-    CK_RV rc = CKR_OK;
-
-    /* find the key by CKA_ID. */
-    CK_ULONG  numOfObjReturned = 0;
-    CK_ATTRIBUTE_PTR findKeyTemplatePtr;
-    CK_ULONG  findKeyTemplateSize;
-
-    /* find the key by CKA_KEY_TYPE. */
-    CK_ATTRIBUTE findKeyTemplatePass[] =
-    {
-        {CKA_KEY_TYPE, &keytype, sizeof(keytype)}
-    };
-    
-	findKeyTemplatePtr = findKeyTemplatePass;
-    findKeyTemplateSize = sizeof(findKeyTemplatePass)/sizeof(CK_ATTRIBUTE);
-
-    /* call FindObjectsFinal just in case there's another search ongoing for this session. */
-    rc = FunctionListFuncPtr->C_FindObjectsFinal(hSession);
-    if (rc != CKR_OK)
-    {
-        fprintf (stderr, "FAIL: call to the first C_FindObjectsFinal() failed; rc=0x%08x\n", (unsigned int)rc);
-        *phKeys = CK_INVALID_HANDLE;
-        return rc;
-    }
-
-    rc = FunctionListFuncPtr->C_FindObjectsInit(hSession,
-            findKeyTemplatePtr,
-            findKeyTemplateSize
-                                               );
-    if (rc != CKR_OK)
-    {
-        fprintf (stderr, "FAIL: call to C_FindObjectsInit() failed: rc=0x%08x.\n", (unsigned int)rc);
-        *phKeys = CK_INVALID_HANDLE;
-        return rc;
-    }
-
-    /* loop thorugh C_FindObjcts until numOfObjReturned is 0 and we break out
-     * of the loop. we expect to find only 1  key that matches the name.
-     */
-
-    while (CK_TRUE)
-    {
-        rc = FunctionListFuncPtr->C_FindObjects( hSession,
-                phKeys,
-                *numObjects,
-                &numOfObjReturned);
-
-        if (rc != CKR_OK )
-        {
-            fprintf (stderr, "Error: call to C_FindObjects() returned %d objects with error; rc=0x%08x.\n", (int)numOfObjReturned, (unsigned int)rc);
-        }
-
-        if ((numOfObjReturned == 0) || (numOfObjReturned <= *numObjects))
-        {
-			*numObjects = numOfObjReturned;
-            break;
-        }
-    }
-
-    rc = FunctionListFuncPtr->C_FindObjectsFinal(hSession);
-
-    if (rc != CKR_OK)
-    {
-        fprintf (stderr, "FAIL: Call to C_FindObjectsFinal failed; rc=0x%08x.\n", (unsigned int)rc);
-    }
-
-    return rc;
-}
-
-
-CK_RV findKeysByIdAttr(char* keySearchId, CK_ULONG *numObjects, CK_OBJECT_HANDLE *phKeys)
-{
-    CK_RV rc = CKR_OK;
-    CK_UTF8CHAR  *ksid = (CK_UTF8CHAR *) keySearchId;
-    CK_ULONG ksid_len = keySearchId ? (CK_ULONG) strlen(keySearchId) : 0;
-
-    /* find the key by CKA_ID. */
-    CK_ULONG  numOfObjReturned = 0;
-    CK_ATTRIBUTE_PTR findKeyTemplatePtr;
-    CK_ULONG  findKeyTemplateSize;
-
-    /* find the key by CKA_LABEL. */
-    CK_ATTRIBUTE findKeyTemplatePass[] =
-    {
-        {CKA_ID, ksid, ksid_len}
-    };
-
-	findKeyTemplatePtr = findKeyTemplatePass;
-    findKeyTemplateSize = sizeof(findKeyTemplatePass)/sizeof(CK_ATTRIBUTE);
-
-    /* call FindObjectsFinal just in case there's another search ongoing for this session. */
-    rc = FunctionListFuncPtr->C_FindObjectsFinal(hSession);
-    if (rc != CKR_OK)
-    {
-        fprintf (stderr, "FAIL: call to the first C_FindObjectsFinal() failed; rc=0x%08x\n", (unsigned int)rc);
-        *phKeys = CK_INVALID_HANDLE;
-        return rc;
-    }
-
-    rc = FunctionListFuncPtr->C_FindObjectsInit(hSession,
-            findKeyTemplatePtr,
-            findKeyTemplateSize
-                                               );
-    if (rc != CKR_OK)
-    {
-        fprintf (stderr, "FAIL: call to C_FindObjectsInit() failed: rc=0x%08x.\n", (unsigned int)rc);
-        *phKeys = CK_INVALID_HANDLE;
-        return rc;
-    }
-
-    /* loop thorugh C_FindObjcts until numOfObjReturned is 0 and we break out
-     * of the loop. we expect to find only 1  key that matches the name.
-     */
-
-    while (CK_TRUE)
-    {
-        rc = FunctionListFuncPtr->C_FindObjects( hSession,
-                phKeys,
-                *numObjects,
-                &numOfObjReturned);
-
-        if (rc != CKR_OK )
-        {
-            fprintf (stderr, "Error: call to C_FindObjects() returned %d objects with error; rc=0x%08x.\n", (int)numOfObjReturned, (unsigned int)rc);
-        }
-
-        if ((numOfObjReturned == 0) || (numOfObjReturned <= *numObjects))
-        {
-			*numObjects = numOfObjReturned;
-            break;
-        }
-    }
-
-    rc = FunctionListFuncPtr->C_FindObjectsFinal(hSession);
-
-    if (rc != CKR_OK)
-    {
-        fprintf (stderr, "FAIL: Call to C_FindObjectsFinal failed; rc=0x%08x.\n", (unsigned int)rc);
-    }
-
-    return rc;
-}
-
-/*
- ************************************************************************
- * Function: deleteKey
- * Delete key from the Key Manager by key handle.
- ************************************************************************
- * Parameters: hKey -- the handle of the key on Key Manager to be deleted
- * Returns: CK_RV
- ************************************************************************
- */
-
-CK_RV deleteKey (CK_OBJECT_HANDLE hKey, CK_BBOOL bSetKeyState)
-{
-    CK_RV rc;
-
-    if(bSetKeyState == CK_TRUE)
-    {
-        rc = setKeyStateAttribute(hKey, (KeyState) 3 /* deactivated */);
-        if (rc != 0)
-        {
-            fprintf (stderr, "FAIL: setKeyStateAttribute failed: %u\n", (unsigned int)hKey);
-        }
-    }
-
-    rc = FunctionListFuncPtr->C_DestroyObject (hSession, hKey);
-    if (rc != 0)
-    {
-        fprintf (stderr, "FAIL:  C_DestroyObject failed: %u\n", (unsigned int)hKey);
-    }
-    return rc;
-}
-
-/*
-**************************************************************************
- * Function: cleanup
- * Cleans up the local memory, and unloads the dll
- *************************************************************************
- * Parameters: none
- * Return: CK_RV rc
- *************************************************************************
- */
-
-void cleanup ()
-{
-    if (hSession != CK_INVALID_HANDLE)
-        FunctionListFuncPtr->C_CloseSession (hSession);
-    if (SlotList)
-    {
-        free (SlotList);
-        SlotList = NULL;
-    }
-    if (FunctionListFuncPtr)
-        FunctionListFuncPtr->C_Finalize(NULL);
-#ifdef __WINDOWS__
-    if (dllHandle)
-        FreeLibrary (dllHandle);
-#else
-    if (dllPtr)
-        dlclose (dllPtr);
-#endif
-
-}
-
-/*
-**************************************************************************
-* Function: isFileExist
-* Check if the file exist
-*************************************************************************
-* Parameters: char* path
-* Return: 1 : true, 0 : false
-*************************************************************************
-*/
-int isFileExist(char* path )
-{
-#ifdef _WIN32
-    struct _stat buffer;
-    return (_stat( path, &buffer) == 0);
-#else
-    struct stat buffer;
-    return (stat( path, &buffer) == 0);
-#endif
-}
-
-/*
-**************************************************************************
-* Function: getPKCS11LibPath
-* Determine the path of CADP PKCS11 library path base on following priorities:
-* 1. From command line input parameter libPath
-* 2. From the environment variable $PKCS11LIBPATH
-* 3. From default installation location of CADP PKCS11 library
-*************************************************************************
-* Parameters: char* path
-* Return: 1 : true, 0 : false
-*************************************************************************
-*/
-char* getPKCS11LibPath(char* libPath)
-{
-    static char * path = NULL;
-    char *pathFromEnv = NULL;
-
-    if ( path != NULL )
-    {
-        return path;
-    }
-    if (( libPath != NULL ) && (strcmp(libPath, "") != 0))
-    {
-        path = libPath;
-    }
-    else
-    {
-        pathFromEnv = getenv("PKCS11LIBPATH");
-        if (pathFromEnv != NULL && strnlen(pathFromEnv, 1024) < 1024)
-        {
-            path = pathFromEnv;
-            for (; *pathFromEnv; pathFromEnv++)
-            {
-                if (!isprint(*pathFromEnv))
-                {
-                    path = NULL;
-                    break;
-                }
-            }
-        }
-
-        if (( path == NULL ) || (strcmp(path, "") == 0))
-        {
-            /*  try to determine by default installation on windows or Unix */
-#ifdef _WIN32
-            if ( isFileExist(WinX64InstallPath))
-            {
-                path = WinX64InstallPath;
-            }
-            else
-            {
-                fprintf(stderr, "FAIL: WinX64InstallPath point to a file that does not exist: %s.", WinX64InstallPath);
-                exit(2);
-            }
-#else
-            if ( isFileExist(UnixInstallPath))
-            {
-                path = UnixInstallPath;
-            }
-            else
-            {
-                fprintf(stderr, "FAIL: UnixInstallPath point to a file that does not exist: %s.", UnixInstallPath);
-                exit(3);
-            }
-#endif
-        }
-        else
-        {
-            if ( isFileExist(path) )
-            {
-                /* file found , okay to return */
-            }
-            else
-            {
-                fprintf(stderr, "FAIL: PKCS11LIBPATH point to a file that does not exist: %s.", path);
-                exit(4);
-            }
-        }
-    }
-    printf("Using PKCS11 library at path: %s\n" , path);
-    return path;
-}
-
-/*
-************************************************************************
- * Function: initPKCS11Library
- * Loads the dll and gets the function list from the DLL
- ***********************************************************************
- * Parameters: const char* filename -- location of the DLL
- * Returns: CK_RV rc
- ***********************************************************************
- */
-
-CK_RV initPKCS11Library (const char* filename)
-{
-    CK_RV rc;
-    CK_VOID_PTR pInitArgs = NULL_PTR;
-    CK_C_INITIALIZE_ARGS initArgs;
-    CK_C_GetFunctionList get_function_list;
-
-#ifdef _WIN32
-    dllHandle = LoadLibrary (filename);
-    if (!dllHandle)
-    {
-        fprintf(stderr, "FAIL: Cannot Load Library %s.\n", filename);
-        return CKR_FUNCTION_FAILED;
-    }
-
-    get_function_list = (CK_C_GetFunctionList)
-                        GetProcAddress(dllHandle, "C_GetFunctionList");
-
-#else
-    dllPtr = dlopen (filename, RTLD_NOW);
-    if (!dllPtr)
-    {
-        fprintf(stderr, " FAIL: call to dlopen() failed because %s.\n", dlerror());
-        return CKR_FUNCTION_FAILED;
-    }
-    get_function_list = (CK_C_GetFunctionList)
-                        dlsym( dllPtr, "C_GetFunctionList" );
-
-#endif
-
-    if (!get_function_list)
-    {
-        fprintf(stderr, "FAIL: Cannot get Function List from library.\n");
-        return CKR_FUNCTION_FAILED;
-    }
-
-    get_function_list(&FunctionListFuncPtr);
-    initArgs.flags = CKF_DISABLE_FIPS;
-    initArgs.pReserved = NULL_PTR;
-    pInitArgs = (CK_C_INITIALIZE_ARGS_PTR)&initArgs;
-    rc = FunctionListFuncPtr->C_Initialize (pInitArgs);
-
-    return rc;
-}
-
-/*
- ************************************************************************
- * Function: initSlotList
- * Gets the slot list from the Key Manager. The Key Manager will only have 1 slot.
- ************************************************************************
- * Parameters: none
- * returns: CK_RV
- ************************************************************************
- */
-
-CK_RV  initSlotList (void)
-{
-    CK_RV rc = CKR_OK;
-    CK_ULONG mechCount = 0;
-    CK_MECHANISM_TYPE_PTR mechList = NULL;
-
-    /* First get the number of slots by passing in NULL in FALSE and NULL */
-    rc = FunctionListFuncPtr->C_GetSlotList (CK_FALSE, NULL_PTR, &SlotCount);
-    if (rc != CKR_OK)
-    {
-        printf ("Error getting number of slots\n");
-        return rc;
-    }
-
-    /* now that we know the number of slots, allocate space. */
-    SlotList = (CK_SLOT_ID_PTR) malloc (SlotCount * sizeof (CK_SLOT_ID));
-
-    /* get the actual slot list */
-    rc = FunctionListFuncPtr->C_GetSlotList (TRUE, SlotList, &SlotCount);
-
-    if (rc != CKR_OK)
-    {
-        printf ("Unable to get Slot List\n");
-    }
-
-    /* get the mechanism list, only obtain for slot id 0 */
-    rc = FunctionListFuncPtr->C_GetMechanismList (0, NULL, &mechCount);
-
-    if (rc != CKR_OK)
-    {
-        printf ("Unable to get Mechanism List Count\n");
-    }
-
-    if(mechCount <= 0)
-    {
-        printf ("Mechanism List Count error; mechCount: %d\n", (int)mechCount);
-        return rc;
-    }
-
-    mechList = (CK_MECHANISM_TYPE_PTR)calloc(mechCount, sizeof(CK_MECHANISM_TYPE));
-
-    rc = FunctionListFuncPtr->C_GetMechanismList (0, mechList, &mechCount);
-    if (rc != CKR_OK)
-    {
-        printf ("Error getting Mechanism List \n");
-    }
-    else
-    {
-        /*	if(mechList != NULL)
-        {
-        	for(i =0; i<mechCount; i++)
-        	{
-        		printf("Mechanism %d: 0x%x\n", i, (unsigned int)mechList[i]);
-        	}
-        	} */
-    }
-    if(mechList)
-        free(mechList);
-    return rc;
-}
-
-
-/*
- ************************************************************************
- * Function: openSessionAndLogin
- ************************************************************************
- * Opens a session on the Key Manager and logs in as a user.
- * Sets the session handle global to be used for the remainder of this program.
- * The password for user login is the password specified to the Key Manager
- * during agent registration.
- ************************************************************************
- * Parameters: none
- * Returns: CK_RV
- ************************************************************************
- */
-CK_RV openSessionAndLogin ( char* pin, int slotId )
-{
-    CK_RV rc = CKR_OK;
-    rc = FunctionListFuncPtr->C_OpenSession ( SlotList[slotId],
-            0,
-            (void *)"pkcs11_sample_session",
-            NULL_PTR,
-            &hSession
-                                            );
-    if (rc != CKR_OK)
-    {
-        printf ("Unable to OpenSession\n");
-        return rc;
-    }
-    rc = FunctionListFuncPtr->C_Login (
-             hSession,
-             CKU_USER,
-             (CK_UTF8CHAR *)pin,
-             (CK_ULONG)strlen(pin)
-         );
-    if (rc != CKR_OK)
-    {
-        printf ("Unable to login\n");
-    }
-    return rc;
-}
-
-CK_RV getAsymAttributesValue(CK_OBJECT_HANDLE hKey, CK_OBJECT_CLASS	 objClass, CK_BYTE modulusBuf[], CK_ULONG * pModulusBufSize,
-                             CK_BYTE pubExponentBuf[], CK_ULONG *ppubExponentBufSize, CK_BYTE privExponentBuf[], CK_ULONG *pprivExponentBufSize)
-{
-    CK_RV		rc = CKR_OK;
-    CK_ULONG	modulusBits = MODULUS_BITS;
-
-    char        keyUuid[128];
-    char        keyMuid[128];
-    char        keyImportedId[128];
-    char        keyAlias[256];
-    CK_BYTE     keyIdBuf[256];
-
-    char        keyLabel[256]= {0};
-    char        custom1[1024]= {0};
-    char        custom2[1024]= {0};
-    char        custom3[1024]= {0};
-    char        custom4[1024]= {0};
-    char        custom5[1024]= {0};
-    unsigned int i, pubExponentIdx, privExponentIdx;
-
-    CK_BBOOL    bEncrypt,bUnwrap,bToken,bWrap,bVerify;
-    CK_BBOOL    bCacheOnHost;
-
-    CK_ULONG    attrValueLen;
-    CK_ULONG    ulCachedTime = 0;
-
-    char       *pAttr = NULL;
-    CK_BYTE    curveId[64] = {0};
-    CK_KEY_TYPE keytype = CKK_RSA;
-
-    CK_ATTRIBUTE getAttrsTemplate[] =
-    {
-        {CKA_ID, keyIdBuf, sizeof(keyIdBuf) },                              /*  0 */
-        {CKA_LABEL, (CK_UTF8CHAR *)keyLabel, sizeof(keyLabel) },
-        {CKA_CLASS, &objClass, sizeof(objClass) },
-        {CKA_KEY_TYPE, &keytype, sizeof(keytype) },
-
-        {CKA_THALES_OBJECT_UUID, keyUuid, sizeof(keyUuid)},                       /*  4 */
-        {CKA_THALES_OBJECT_MUID, keyMuid, sizeof(keyMuid)},                       /*  5 */
-        {CKA_THALES_OBJECT_ALIAS, keyAlias, sizeof(keyAlias)},                    /*  6 */
-        {CKA_THALES_OBJECT_IKID, keyImportedId, sizeof(keyImportedId)},           /*  7 */
-
-        {CKA_THALES_CUSTOM_1, custom1, sizeof(custom1)},
-        {CKA_THALES_CUSTOM_2, custom2, sizeof(custom2)},
-        {CKA_THALES_CUSTOM_3, custom3, sizeof(custom3)},                    /*  */
-        {CKA_THALES_CUSTOM_4, custom4, sizeof(custom4)},
-        {CKA_THALES_CUSTOM_5, custom5, sizeof(custom5)},
-        {CKA_ENCRYPT, &bEncrypt,sizeof(bEncrypt)},
-        {CKA_UNWRAP,  &bUnwrap, sizeof(bUnwrap)},
-        {CKA_TOKEN,   &bToken,  sizeof(bToken)},
-        {CKA_WRAP,    &bWrap,   sizeof(bWrap)},
-        {CKA_VERIFY,  &bVerify, sizeof(bVerify)},
-
-        {CKA_THALES_CACHED_ON_HOST, &bCacheOnHost,   sizeof(bCacheOnHost)},       /*   */
-        {CKA_THALES_KEY_CACHED_TIME, &ulCachedTime,  sizeof(ulCachedTime)},
-
-        {CKA_MODULUS_BITS, &modulusBits, sizeof(modulusBits)},
-        {CKA_MODULUS, modulusBuf, *pModulusBufSize },
-<<<<<<< HEAD
-        {CKA_PUBLIC_EXPONENT, exponentBuf, *pExponentBufSize },
-        {CKA_EC_PARAMS, curveId, 64 }
-=======
-        {CKA_PUBLIC_EXPONENT, pubExponentBuf, *ppubExponentBufSize },
-        {CKA_PRIVATE_EXPONENT, privExponentBuf, *pprivExponentBufSize }
->>>>>>> 60c7eeb9
-    };
-
-<<<<<<< HEAD
-    CK_ULONG getAttrsTemplateSize = sizeof(getAttrsTemplate)/sizeof(CK_ATTRIBUTE);
-    exponentIdx = getAttrsTemplateSize-2;
-=======
-    pubExponentIdx = getAttrsTemplateSize-2;
-    privExponentIdx = getAttrsTemplateSize-1;
->>>>>>> 60c7eeb9
-
-    if(objClass == CKO_SECRET_KEY)
-    {
-        getAttrsTemplateSize -= 4;
-    }
- 
-    rc = FunctionListFuncPtr->C_GetAttributeValue(hSession,
-            hKey,
-            getAttrsTemplate,
-            getAttrsTemplateSize);
-
-    if (rc != CKR_OK)
-    {
-        printf ("Error getting key attributes: %08x.\n", (unsigned int)rc);
-        return rc;
-    }
-
-    printf("Key Handle: %08x,\n", (unsigned int)hKey);
-    printf("CKA_LABEL: '%.*s'\n", (int) getAttrsTemplate[1].ulValueLen, keyLabel);
-    printf("CKA_CLASS: %08x.\n", (unsigned int)objClass);
-  
-    printf("CKA_THALES_OBJECT_UUID:  '%.*s'\n", (int)getAttrsTemplate[4].ulValueLen, keyUuid);
-    printf("CKA_THALES_OBJECT_MUID:  '%.*s'\n", (int)getAttrsTemplate[5].ulValueLen, keyMuid);
-    printf("CKA_THALES_OBJECT_ALIAS: '%.*s'\n", (int)getAttrsTemplate[6].ulValueLen, keyAlias);
-    printf("CKA_THALES_OBJECT_IKID:  '%.*s'\n", (int)getAttrsTemplate[7].ulValueLen, keyImportedId);
-
-    printf("CKA_THALES_CACHE_ON_HOST:  %s\n", bCacheOnHost==CK_TRUE ? "Yes" : "No" );
-    printf("CKA_THALES_CACHED_TIME:  %u.\n", (unsigned int)ulCachedTime);
-
-    if(objClass != CKO_SECRET_KEY)
-    {
-<<<<<<< HEAD
-        if (keytype == CKK_EC) {
-            printf("CKA_EC_PARAMS: '%.*s'\n", (int) getAttrsTemplate[getAttrsTemplateSize-1].ulValueLen, curveId);
-        } else {
-            printf("CKA_MODULUS: ");
-            attrValueLen = getAttrsTemplate[exponentIdx-1].ulValueLen;
-            printf( " %u, ", (unsigned int)attrValueLen );
-            *pModulusBufSize = attrValueLen;
-=======
-        printf("CKA_MODULUS: ");
-        attrValueLen = getAttrsTemplate[getAttrsTemplateSize-3].ulValueLen;
-        printf( " %u, ", (unsigned int)attrValueLen );
-        *pModulusBufSize = attrValueLen;
->>>>>>> 60c7eeb9
-
-            pAttr = (char *)calloc(sizeof(CK_BYTE), attrValueLen*2+1);
-            if(pAttr == NULL)
-            {
-                printf("Error allocating memory.");
-                return CKR_HOST_MEMORY;
-            }
-
-            for(i = 0; i<attrValueLen; i++)
-            {
-                snprintf(pAttr+i*2, 3, "%02x", modulusBuf[i]);
-            }
-            pAttr[i*2] = '\0';
-            printf("\t %s.\n", pAttr);
-            if(pAttr)
-            {
-                free(pAttr);
-                pAttr = NULL;
-            }
-
-<<<<<<< HEAD
-            if( objClass == CKO_PUBLIC_KEY )
-                printf("CKA_PUBLIC_EXPONENT: ");
-            else if( objClass == CKO_PRIVATE_KEY )
-                printf("CKA_PRIVATE_EXPONENT: ");
-
-            attrValueLen = getAttrsTemplate[exponentIdx].ulValueLen;
-            printf( " %u, ", (unsigned int)attrValueLen );
-            *pExponentBufSize = attrValueLen;
-
-            pAttr = (char *)calloc(sizeof(CK_BYTE), attrValueLen*2+1);
-            if(pAttr == NULL)
-            {
-                printf("Error allocating memory.");
-                return CKR_HOST_MEMORY;
-            }
-
-            for(i = 0; i<attrValueLen; i++)
-            {
-                snprintf(pAttr+i*2, 3, "%02x", exponentBuf[i]);
-            }
-            pAttr[i*2] = '\0';
-            printf("\t %s.\n", pAttr);
-
-=======
-        if( objClass == CKO_PUBLIC_KEY ){
-            printf("CKA_PUBLIC_EXPONENT: ");
-            attrValueLen = getAttrsTemplate[pubExponentIdx].ulValueLen;
-            printf( " %u, ", (unsigned int)attrValueLen );
-            *ppubExponentBufSize = attrValueLen;
-
-            pAttr = (char *)calloc(sizeof(CK_BYTE), attrValueLen*2+1);
-            if(pAttr == NULL)
-            {
-                printf("Error allocating memory.");
-                return CKR_HOST_MEMORY;
-            }
-
-            for(i = 0; i<attrValueLen; i++)
-            {
-                snprintf(pAttr+i*2, 3, "%02x", pubExponentBuf[i]);
-            }
-            pAttr[i*2] = '\0';
-            printf("\t %s.\n", pAttr);
-
-            if(pAttr)
-            {
-                free(pAttr);
-                pAttr = NULL;
-            }
-        }
-        else if( objClass == CKO_PRIVATE_KEY ){
-            printf("CKA_PUBLIC_EXPONENT: ");
-            attrValueLen = getAttrsTemplate[pubExponentIdx].ulValueLen;
-            printf( " %u, ", (unsigned int)attrValueLen );
-            *ppubExponentBufSize = attrValueLen;
-
-            pAttr = (char *)calloc(sizeof(CK_BYTE), attrValueLen*2+1);
-            if(pAttr == NULL)
-            {
-                printf("Error allocating memory.");
-                return CKR_HOST_MEMORY;
-            }
-
-            for(i = 0; i<attrValueLen; i++)
-            {
-                snprintf(pAttr+i*2, 3, "%02x", pubExponentBuf[i]);
-            }
-            pAttr[i*2] = '\0';
-            printf("\t %s.\n", pAttr);
-
-            if(pAttr)
-            {
-                free(pAttr);
-                pAttr = NULL;
-            }
-            printf("CKA_PRIVATE_EXPONENT: ");
-            attrValueLen = getAttrsTemplate[privExponentIdx].ulValueLen;
-            printf( " %u, ", (unsigned int)attrValueLen );
-            *pprivExponentBufSize = attrValueLen;
-
-            pAttr = (char *)calloc(sizeof(CK_BYTE), attrValueLen*2+1);
-            if(pAttr == NULL)
-            {
-                printf("Error allocating memory.");
-                return CKR_HOST_MEMORY;
-            }
-
-            for(i = 0; i<attrValueLen; i++)
-            {
-                snprintf(pAttr+i*2, 3, "%02x", privExponentBuf[i]);
-            }
-            pAttr[i*2] = '\0';
-            printf("\t %s.\n", pAttr);
-
->>>>>>> 60c7eeb9
-            if(pAttr)
-            {
-                free(pAttr);
-                pAttr = NULL;
-            }
-<<<<<<< HEAD
-=======
-            
->>>>>>> 60c7eeb9
-        }
-        printf("CKA_MODULUS_BITS: %u.\n", (unsigned int)modulusBits);
-    }
-
-    printf("CKA_THALES_CUSTOM_1: %.*s\n", (int)getAttrsTemplate[7].ulValueLen, custom1);
-    printf("CKA_THALES_CUSTOM_2: %.*s\n", (int)getAttrsTemplate[8].ulValueLen, custom2);
-    printf("CKA_THALES_CUSTOM_3: %.*s\n", (int)getAttrsTemplate[9].ulValueLen, custom3);
-    printf("CKA_THALES_CUSTOM_4: %.*s\n", (int)getAttrsTemplate[10].ulValueLen, custom4);
-    printf("CKA_THALES_CUSTOM_5: %.*s\n", (int)getAttrsTemplate[11].ulValueLen, custom5);
-
-    printf("CKA_ENCRYPT: %s\n", bEncrypt ? "true" : "false");
-    printf("CKA_UNWRAP:  %s\n", bUnwrap  ? "true" : "false");
-    printf("CKA_TOKEN:   %s\n", bToken   ? "true" : "false");
-    printf("CKA_WRAP:    %s\n", bWrap    ? "true" : "false");
-    printf("CKA_VERIFY:  %s\n", bVerify  ? "true" : "false");
-
-    return rc;
-}
-
-CK_RV getSymAttributesValue(CK_OBJECT_HANDLE hKey, CK_ULONG keyDateCount, CK_ATTRIBUTE_TYPE attrTypes[], char *pKeyLabelOut)
-{
-    CK_RV		rc = CKR_OK;
-    CK_DATE     createDate = {0}, endDate = {0};
-    CK_BYTE     keyIdBuf[256];
-    char        keyLabel[256];
-    char        keyUuid[128];
-    char        keyMuid[128];
-    char        keyImportedId[128];
-    char        keyAlias[256];
-    CK_ULONG    ulCachedTime, i;
-    CK_ULONG    ulLifeSpan=0;
-    CK_OBJECT_CLASS	keyCls;
-    CK_LONG     lKeyVersion;
-    char        ch_year[5];
-    char        ch_mon[3];
-    char        ch_mday[3];
-
-    char        serialno[256]= {0};
-    char        custom[5][1024] = { 0 };
-
-    CK_BBOOL    bCacheOnHost, bVersioned, blaSensitive, blnExtractable;
-    int         custom1Index = 19;
-
-    CK_ULONG    ulCreationTime, ulDeactivateTime = 0;
-    CK_ATTRIBUTE_PTR pKeyTemplate = NULL;
-    CK_DATE     keyTransDates[KEY_TRANS_DATES_MAX];
-    char        *pKeyDateDesc = NULL;
-
-    CK_ATTRIBUTE getAttrsTemplate[] =
-    {
-        {CKA_ID, keyIdBuf, sizeof(keyIdBuf) },                                    /*  0 */
-        {CKA_LABEL, keyLabel, sizeof(keyLabel) },                                 /*  1 */
-        {CKA_SERIAL_NUMBER, serialno, sizeof(serialno)},
-        {CKA_CLASS, &keyCls, sizeof(keyCls) },                                    /*  3 */
-
-        {CKA_THALES_DATE_OBJECT_CREATE, &createDate, sizeof(createDate)},
-        {CKA_THALES_DATE_KEY_DEACTIVATION, &endDate, sizeof(endDate)},
-        {CKA_THALES_CACHED_ON_HOST, &bCacheOnHost,   sizeof(bCacheOnHost)},       /*  6 */
-        {CKA_THALES_KEY_CACHED_TIME, &ulCachedTime,  sizeof(ulCachedTime)},
-        {CKA_THALES_OBJECT_UUID, keyUuid, sizeof(keyUuid)},                       /*  8 */
-        {CKA_THALES_OBJECT_MUID, keyMuid, sizeof(keyMuid)},
-        {CKA_THALES_OBJECT_ALIAS, keyAlias, sizeof(keyAlias)},                    /*  10 */
-        {CKA_THALES_OBJECT_IKID, keyImportedId, sizeof(keyImportedId)},           /* 11 */
-        {CKA_THALES_KEY_VERSION, &lKeyVersion, sizeof(lKeyVersion)},		      /* 12 */
-        {CKA_THALES_KEY_VERSION_LIFE_SPAN, &ulLifeSpan, sizeof ulLifeSpan},       /* 13 */
-        {CKA_THALES_VERSIONED_KEY, &bVersioned, sizeof(bVersioned) },             /* 14 */
-        {CKA_THALES_DATE_OBJECT_CREATE_EL, &ulCreationTime,  sizeof(ulCreationTime)},
-        {CKA_THALES_DATE_KEY_DEACTIVATION_EL, &ulDeactivateTime,  sizeof(ulDeactivateTime)},
-
-        {CKA_ALWAYS_SENSITIVE,	&blaSensitive,	sizeof(CK_BBOOL)	},
-        {CKA_NEVER_EXTRACTABLE,	&blnExtractable,	sizeof(CK_BBOOL)	},
-
-        {CKA_THALES_CUSTOM_1, custom[0], sizeof(custom[0])},                          /* 17 */
-        {CKA_THALES_CUSTOM_2, custom[1], sizeof(custom[1])},
-        {CKA_THALES_CUSTOM_3, custom[2], sizeof(custom[2])},
-        {CKA_THALES_CUSTOM_4, custom[3], sizeof(custom[3])},                          /* 20 */
-        {CKA_THALES_CUSTOM_5, custom[4], sizeof(custom[4])}		                      /* 21 */
-    };
-    CK_ULONG getAttrsTemplateSize = sizeof(getAttrsTemplate)/sizeof(CK_ATTRIBUTE);
-
-    pKeyTemplate = (CK_ATTRIBUTE_PTR)calloc( (getAttrsTemplateSize + keyDateCount), sizeof(CK_ATTRIBUTE) );
-    if(!pKeyTemplate)
-    {
-        printf ("Error allocating memory for pKeyTemplate!\n");
-        return CKR_HOST_MEMORY;
-    }
-
-    for(i=0; i<getAttrsTemplateSize; i++)
-    {
-        pKeyTemplate[i].type = getAttrsTemplate[i].type;
-        pKeyTemplate[i].pValue = getAttrsTemplate[i].pValue;
-        pKeyTemplate[i].ulValueLen = getAttrsTemplate[i].ulValueLen;
-    }
-
-    for(i=0; i<keyDateCount; i++ )
-    {
-        pKeyTemplate[getAttrsTemplateSize+i].type = attrTypes[i];
-        pKeyTemplate[getAttrsTemplateSize+i].pValue = &keyTransDates[i];
-        pKeyTemplate[getAttrsTemplateSize+i].ulValueLen = sizeof(CK_DATE);
-    }
-
-    getAttrsTemplateSize += keyDateCount;
-
-    rc = FunctionListFuncPtr->C_GetAttributeValue(hSession,
-            hKey,
-            pKeyTemplate,
-            getAttrsTemplateSize);
-
-    if (rc != CKR_OK)
-    {
-        printf ("Error getting key attributes: %08x.\n", (unsigned int)rc);
-        return rc;
-    }
-
-    printf("CKA_ID: '%.*s'\n", (int)pKeyTemplate[0].ulValueLen, keyIdBuf);
-    printf("CKA_LABEL: '%.*s'\n", (int)pKeyTemplate[1].ulValueLen, keyLabel);
-    printf("CKA_SERIAL_NUMBER: '%.*s'\n", (int)pKeyTemplate[2].ulValueLen, serialno);
-
-    if (pKeyLabelOut)
-    {
-        strncpy(pKeyLabelOut, keyLabel, (size_t) pKeyTemplate[1].ulValueLen);
-        pKeyLabelOut[pKeyTemplate[1].ulValueLen] = '\0';
-    }
-    printf("CKA_CLASS: %08x\n", (unsigned int)keyCls);
-
-    memcpy(ch_year, createDate.year, sizeof(createDate.year));
-    ch_year[4] = '\0';
-    memcpy(ch_mon, createDate.month, sizeof(createDate.month));
-    ch_mon[2] = '\0';
-    memcpy(ch_mday, createDate.day, sizeof(createDate.day));
-    ch_mday[2] = '\0';
-    printf("CKA_THALES_DATE_OBJECT_CREATE: year: %s, month: %s, day: %s\n", ch_year, ch_mon, ch_mday);
-    printf("CKA_THALES_DATE_OBJECT_CREATE_EL, Creation Time: %u.\n", (unsigned int)ulCreationTime);
-
-    memcpy(ch_year, endDate.year, sizeof(endDate.year));
-    ch_year[4] = '\0';
-    memcpy(ch_mon, endDate.month, sizeof(endDate.month));
-    ch_mon[2] = '\0';
-    memcpy(ch_mday, endDate.day, sizeof(endDate.day));
-    ch_mday[2] = '\0';
-    printf("CKA_THALES_DATE_KEY_DEACTIVATION: year: %s, month: %s, day: %s\n", ch_year, ch_mon, ch_mday);
-    printf("CKA_THALES_DATE_KEY_DEACTIVATION_EL, Deactivation Time: %u.\n", (unsigned int)ulDeactivateTime);
-
-    printf("CKA_THALES_CACHE_ON_HOST:  %s\n", bCacheOnHost==CK_TRUE ? "Yes" : "No" );
-    printf("CKA_THALES_VERSIONED_KEY:  %s\n", bVersioned  ? "true" : "false");
-    printf("CKA_THALES_CACHED_TIME:  %u\n", (unsigned int)ulCachedTime);
-
-    printf("CKA_NEVER_EXTRACTABLE: \t%s\n", blnExtractable  ? "true" : "false");
-    printf("CKA_ALWAYS_SENSITIVE:  \t%s\n", blaSensitive  ? "true" : "false");
-
-    printf("CKA_THALES_OBJECT_UUID:  '%.*s'\n", (int)pKeyTemplate[ 8].ulValueLen, keyUuid);
-    printf("CKA_THALES_OBJECT_MUID:  '%.*s'\n", (int)pKeyTemplate[ 9].ulValueLen, keyMuid);
-    printf("CKA_THALES_OBJECT_ALIAS: '%.*s'\n", (int)pKeyTemplate[10].ulValueLen, keyAlias);
-    printf("CKA_THALES_OBJECT_IKID:  '%.*s'\n", (int)pKeyTemplate[11].ulValueLen, keyImportedId);
-
-    printf("CKA_THALES_KEY_VERSION: %d\n", (int)lKeyVersion);
-
-    if ((int)pKeyTemplate[13].ulValueLen > -1)
-        printf("CKA_THALES_KEY_VERSION_LIFE_SPAN: %lu\n", ulLifeSpan);
-
-    for(i=0; i<5; i++)
-    {
-        custom[i][(int)pKeyTemplate[custom1Index+i].ulValueLen] = 0;
-        printf("CKA_THALES_CUSTOM_%d: '%s' (length %d)\n", (int)i+1, custom[i], (int)pKeyTemplate[custom1Index+i].ulValueLen);
-    }
-
-    for(i=0; i<keyDateCount; i++ )
-    {
-
-        memcpy(ch_year, keyTransDates[i].year, sizeof(endDate.year));
-        ch_year[4] = '\0';
-        memcpy(ch_mon, keyTransDates[i].month, sizeof(endDate.month));
-        ch_mon[2] = '\0';
-        memcpy(ch_mday, keyTransDates[i].day, sizeof(endDate.day));
-        ch_mday[2] = '\0';
-
-        if(attrTypes[i] == 0) continue;
-
-        switch(attrTypes[i])
-        {
-        case CKA_THALES_DATE_OBJECT_CREATE:
-            pKeyDateDesc = "CKA_THALES_DATE_OBJECT_CREATE";
-            break;
-        case CKA_THALES_DATE_OBJECT_DESTROY:
-            pKeyDateDesc = "CKA_THALES_DATE_OBJECT_DESTROY";
-            break;
-        case CKA_THALES_DATE_KEY_ACTIVATION:
-            pKeyDateDesc = "CKA_THALES_DATE_KEY_ACTIVATION";
-            break;
-
-        case CKA_THALES_DATE_KEY_SUSPENSION:
-            pKeyDateDesc = "CKA_THALES_DATE_KEY_SUSPENSION";
-            break;
-        case CKA_THALES_DATE_KEY_DEACTIVATION:
-            pKeyDateDesc = "CKA_THALES_DATE_KEY_DEACTIVATION";
-            break;
-        case CKA_THALES_DATE_KEY_COMPROMISED:
-            pKeyDateDesc = "CKA_THALES_DATE_KEY_COMPROMISED";
-            break;
-
-        case CKA_THALES_DATE_KEY_COMPROMISE_OCCURRENCE:
-            pKeyDateDesc = "CKA_THALES_DATE_KEY_COMPROMISE_OCCURRENCE";
-            break;
-        case CKA_THALES_DATE_KEY_PROCESS_START:
-            pKeyDateDesc = "CKA_THALES_DATE_KEY_PROCESS_START";
-            break;
-        case CKA_THALES_DATE_KEY_PROTECT_STOP:
-            pKeyDateDesc = "CKA_THALES_DATE_KEY_PROTECT_STOP";
-            break;
-        }
-
-        if(pKeyDateDesc)
-            printf("%s: year: %s, month: %s, day: %s.\n", pKeyDateDesc, ch_year, ch_mon, ch_mday);
-    }
-
-    if( pKeyTemplate )
-    {
-        free ( pKeyTemplate );
-    }
-    return rc;
-}
-
-
-CK_RV getAttributesValue(CK_OBJECT_HANDLE hKey)
-{
-    CK_RV		rc = CKR_OK;
-    CK_DATE     createDate, endDate;
-    CK_BYTE     keyIdBuf[256];
-    char        keyLabel[256];
-    char        keyUuid[128];
-    char        keyMuid[128];
-    char        keyImportedId[128];
-    char        keyAlias[256];
-    CK_ULONG    ulCachedTime, i;
-    CK_ULONG    ulLifeSpan=0;
-    CK_OBJECT_CLASS	keyCls;
-    CK_LONG     lKeyVersion;
-    char        ch_year[5];
-    char        ch_mon[3];
-    char        ch_mday[3];
-
-    char        serialno[256]= {0};
-    char        custom[5][1024];
-
-    CK_BBOOL    bCacheOnHost, bVersioned, blaSensitive, blnExtractable;
-    int         custom1Index = 11;
-
-    CK_ULONG    ulCreationTime, ulDeactivateTime = 0;
-    CK_ATTRIBUTE_PTR pKeyTemplate = NULL;
-    CK_DATE     keyTransDates[KEY_TRANS_DATES_MAX];
-    char        *pKeyDateDesc = NULL;
-
-    CK_ATTRIBUTE getAttrsTemplate[] =
-    {
-        {CKA_ID, keyIdBuf, sizeof(keyIdBuf) },                                    /*  0 */
-        {CKA_LABEL, keyLabel, sizeof(keyLabel) },                                 /*  1 */
-        {CKA_SERIAL_NUMBER, serialno, sizeof(serialno)},
-        {CKA_CLASS, &keyCls, sizeof(keyCls) },                                    /*  3 */
-
-        {CKA_THALES_OBJECT_UUID, keyUuid, sizeof(keyUuid)},                       /*  4 */
-        {CKA_THALES_OBJECT_MUID, keyMuid, sizeof(keyMuid)},
-        {CKA_THALES_OBJECT_ALIAS, keyAlias, sizeof(keyAlias)},                    /*  6 */
-        {CKA_THALES_OBJECT_IKID, keyImportedId, sizeof(keyImportedId)},           /* 7 */
-        {CKA_THALES_VERSIONED_KEY, &bVersioned, sizeof(bVersioned) },             /* 8 */
-
-        {CKA_ALWAYS_SENSITIVE,	&blaSensitive,	sizeof(CK_BBOOL)	},
-        {CKA_NEVER_EXTRACTABLE,	&blnExtractable,	sizeof(CK_BBOOL)	},
-
-        {CKA_THALES_CUSTOM_1, custom[0], sizeof(custom[0])},                          /* 11 */
-        {CKA_THALES_CUSTOM_2, custom[1], sizeof(custom[1])},
-        {CKA_THALES_CUSTOM_3, custom[2], sizeof(custom[2])},
-        {CKA_THALES_CUSTOM_4, custom[3], sizeof(custom[3])},                          /* 14 */
-        {CKA_THALES_CUSTOM_5, custom[4], sizeof(custom[4])}		                      /* 15 */
-    };
-    CK_ULONG getAttrsTemplateSize = sizeof(getAttrsTemplate)/sizeof(CK_ATTRIBUTE);
-
-    pKeyTemplate = (CK_ATTRIBUTE_PTR)calloc( (getAttrsTemplateSize), sizeof(CK_ATTRIBUTE) );
-    if(!pKeyTemplate)
-    {
-        printf ("Error allocating memory for pKeyTemplate!\n");
-        return CKR_HOST_MEMORY;
-    }
-
-    for(i=0; i<getAttrsTemplateSize; i++)
-    {
-        pKeyTemplate[i].type = getAttrsTemplate[i].type;
-        pKeyTemplate[i].pValue = getAttrsTemplate[i].pValue;
-        pKeyTemplate[i].ulValueLen = getAttrsTemplate[i].ulValueLen;
-    }
-
-    rc = FunctionListFuncPtr->C_GetAttributeValue(hSession,
-            hKey,
-            pKeyTemplate,
-            getAttrsTemplateSize);
-
-    if (rc != CKR_OK)
-    {
-        printf ("Error getting key attributes: %08x.\n", (unsigned int)rc);
-        return rc;
-    }
-
-    printf("CKA_ID: '%.*s'\n", (int)pKeyTemplate[0].ulValueLen, keyIdBuf);
-    printf("CKA_LABEL: '%.*s'\n", (int)pKeyTemplate[1].ulValueLen, keyLabel);
-    printf("CKA_CLASS: %08x\n", (unsigned int)keyCls);
-
-    printf("CKA_THALES_VERSIONED_KEY:  %s\n", bVersioned  ? "true" : "false");
-
-    printf("CKA_NEVER_EXTRACTABLE: \t%s\n", blnExtractable  ? "true" : "false");
-    printf("CKA_ALWAYS_SENSITIVE:  \t%s\n", blaSensitive  ? "true" : "false");
-
-    printf("CKA_THALES_OBJECT_UUID:  '%.*s'\n", (int)pKeyTemplate[4].ulValueLen, keyUuid);
-    printf("CKA_THALES_OBJECT_MUID:  '%.*s'\n", (int)pKeyTemplate[5].ulValueLen, keyMuid);
-    printf("CKA_THALES_OBJECT_ALIAS: '%.*s'\n", (int)pKeyTemplate[6].ulValueLen, keyAlias);
-    printf("CKA_THALES_OBJECT_IKID:  '%.*s'\n", (int)pKeyTemplate[7].ulValueLen, keyImportedId);
-
-	for(i=0; i<5; i++)
-    {
-        custom[i][(int)pKeyTemplate[custom1Index+i].ulValueLen] = 0;
-        printf("CKA_THALES_CUSTOM_%d: '%s' (length %d)\n", (int)i+1, custom[i], (int)pKeyTemplate[custom1Index+i].ulValueLen);
-    }
-
-    if( pKeyTemplate )
-    {
-        free ( pKeyTemplate );
-    }
-    return rc;
-}
-
-CK_RV createObject(char *keyLabel)
-{
-    CK_RV               rc = CKR_OK;
-    CK_UTF8CHAR         app[] = { "CADP_PKCS11_SAMPLE" };
-    CK_UTF8CHAR         keyValue[DEFAULT_KEYLEN];
-    CK_OBJECT_CLASS     keyClass = CKO_SECRET_KEY;
-    CK_KEY_TYPE         keyType = CKK_AES;
-    CK_ULONG            keySize = DEFAULT_KEYLEN; /* 256 bits */
-    CK_BBOOL            bFalse = CK_FALSE;
-    CK_BBOOL            bTrue = CK_TRUE;
-    CK_OBJECT_HANDLE    hKey = 0x0;
-
-    CK_UTF8CHAR  *label = (CK_UTF8CHAR *) keyLabel;
-    CK_ULONG len = (CK_ULONG) strlen(keyLabel);
-
-    /* AES key template.
-     * CKA_LABEL is the name of the key and will be displayed on the Key Manager
-     * CKA_VALUE is the bytes that make up the AES key.
-     */
-
-    CK_ATTRIBUTE aesKeyTemplate[] =
-    {
-        {CKA_ID,            label,  len},
-        {CKA_LABEL,         label,  len},
-        {CKA_APPLICATION,   &app,       sizeof(app)     },
-        {CKA_CLASS,         &keyClass,  sizeof(keyClass)},
-        {CKA_KEY_TYPE,      &keyType,   sizeof(keyType) },
-        {CKA_VALUE,         &keyValue,  sizeof(keyValue)},
-        {CKA_VALUE_LEN,     &keySize,   sizeof(keySize) },
-        {CKA_TOKEN,         &bTrue,     sizeof(bTrue)   },
-        {CKA_ENCRYPT,       &bTrue,     sizeof(bTrue)   },
-        {CKA_DECRYPT,       &bTrue,     sizeof(bTrue)   },
-        {CKA_SIGN,          &bFalse,    sizeof(bFalse)  },
-        {CKA_VERIFY,        &bFalse,    sizeof(bFalse)  },
-        {CKA_WRAP,          &bTrue,     sizeof(bTrue)   },
-        {CKA_UNWRAP,        &bFalse,    sizeof(bFalse)  },
-        {CKA_EXTRACTABLE,       &bFalse,    sizeof(bFalse)  },
-        {CKA_ALWAYS_SENSITIVE,  &bAlwaysSensitive,    sizeof(CK_BBOOL)  },
-        {CKA_NEVER_EXTRACTABLE, &bNeverExtractable,     sizeof(CK_BBOOL)   },
-        {CKA_SENSITIVE,         &bTrue,     sizeof(bTrue)   }
-    };
-    CK_ULONG    aesKeyTemplateSize = sizeof(aesKeyTemplate)/sizeof(CK_ATTRIBUTE);
-
-    memcpy(keyValue, "\xEF\x43\x59\xD8\xD5\x80\xAA\x4F\x7F\x03\x6D\x6F\x04\xFC\x6A\x94\x2B\x7E\x15\x16\x28\xAE\xD2\xA6\xAB\xF7\x15\x88\x09\xCF\x4F\x3C", DEFAULT_KEYLEN);
-
-    rc = FunctionListFuncPtr->C_CreateObject (hSession,
-            aesKeyTemplate,
-            aesKeyTemplateSize,
-            &hKey
-                                             );
-    if (rc != CKR_OK || hKey == 0)
-    {
-        fprintf (stderr, "Error in C_CreateObject(), return value: %d\n", (int)rc);
-    }
-
-    return rc;
-}
-
-CK_RV createOpaque (char* olabel, char *value, int vlen)
-{
-    CK_RV               rc = CKR_OK;
-    CK_UTF8CHAR         app[] = { "CADP_PKCS11_SAMPLE" };
-    CK_UTF8CHAR         keyValue[4096];
-    CK_OBJECT_CLASS     keyClass = CKO_THALES_OPAQUE_OBJECT;
-    CK_KEY_TYPE         keyType = CKK_AES;
-    CK_ULONG            keySize = (CK_ULONG) vlen;
-    CK_BBOOL            bFalse = CK_FALSE;
-    CK_BBOOL            bTrue = CK_TRUE;
-    CK_OBJECT_HANDLE    hKey = 0x0;
-
-    CK_UTF8CHAR  *label = (CK_UTF8CHAR *) olabel;
-    CK_ULONG len = (CK_ULONG) strlen(olabel);
-
-    /* AES key template.
-     * CKA_LABEL is the name of the key and will be displayed on the Key Manager
-     * CKA_VALUE is the bytes that make up the AES key.
-     */
-
-    CK_ATTRIBUTE ooTemplate[] =
-    {
-        {CKA_ID,            label,  len},
-        {CKA_LABEL,         label,  len},
-        {CKA_APPLICATION,   &app,       sizeof(app)     },
-        {CKA_CLASS,         &keyClass,  sizeof(keyClass)},
-        {CKA_KEY_TYPE,      &keyType,   sizeof(keyType) },
-        {CKA_VALUE,         &keyValue,   (CK_ULONG)vlen  },
-        {CKA_VALUE_LEN,     &keySize,   sizeof(keySize) },
-        {CKA_TOKEN,         &bTrue,     sizeof(bTrue)   },
-        {CKA_ENCRYPT,       &bTrue,     sizeof(bTrue)   },
-        {CKA_DECRYPT,       &bTrue,     sizeof(bTrue)   },
-        {CKA_SIGN,          &bTrue,    sizeof(bTrue)  },
-        {CKA_VERIFY,        &bTrue,    sizeof(bTrue)  },
-        {CKA_WRAP,          &bTrue,     sizeof(bTrue)   },
-        {CKA_UNWRAP,        &bFalse,    sizeof(bFalse)  },
-        {CKA_EXTRACTABLE,       &bFalse,    sizeof(bFalse)  },
-        {CKA_ALWAYS_SENSITIVE,	&bAlwaysSensitive,	sizeof(CK_BBOOL)	},
-        {CKA_NEVER_EXTRACTABLE,	&bNeverExtractable,	sizeof(CK_BBOOL)	},
-        {CKA_SENSITIVE,         &bTrue,     sizeof(bTrue)   }
-    };
-    CK_ULONG    ooTemplateSize = sizeof(ooTemplate)/sizeof(CK_ATTRIBUTE);
-
-    memcpy(keyValue, value, vlen);
-    //memcpy(keyValue, "\xEF\x43\x59\xD8\xD5\x80\xAA\x4F\x7F\x03\x6D\x6F\x04\xFC\x6A\x94\x2B\x7E\x15\x16\x28\xAE\xD2\xA6\xAB\xF7\x15\x88\x09\xCF\x4F\x3C", KEYLEN);
-
-    rc = FunctionListFuncPtr->C_CreateObject (hSession,
-            ooTemplate,
-            ooTemplateSize,
-            &hKey
-                                             );
-    if (rc != CKR_OK || hKey == 0)
-    {
-        fprintf (stderr, "Error in C_CreateObject(), return value: %d\n", (int)rc);
-    }
-
-    return rc;
-}
-
-char **splitKeyAliases(char *keyAlias, unsigned int *pcount)
-{
-    int index;
-    char *pch =keyAlias;
-    char **aliases = NULL;
-    *pcount = 0;
-
-    if(!keyAlias) return NULL;
-
-    while(*pch)
-    {
-        if (*pch == ',' || *pch == ';')
-            ++(*pcount);
-        pch++;
-    }
-    ++(*pcount);
-
-    aliases = (char **)calloc( *pcount, sizeof(char *) );
-    if(!aliases)
-    {
-        printf ("Error allocating memory for aliases\n");
-        return NULL;
-    }
-
-    index = 0;
-    pch = strtok (keyAlias, ",;");
-
-    while(pch != NULL)
-    {
-
-        aliases[index++] = strdup( pch );
-
-        pch = strtok (NULL, ",;");
-    }
-
-    return aliases;
-}
-
-/*
- ************************************************************************
- * Function: createKey
- * Creates and AES key on the Key Manager.
- * The keyLabel is the name of the key displayed on the Key Manager.
- * key_size, the key size for symmetric key in bytes
- ************************************************************************
- * Returns: CK_RV
- ************************************************************************
- */
-
-CK_RV createKeyS (char* keyLabel, int key_size)
-{
-    CK_RV rc = CKR_OK;
-    CK_MECHANISM		mechGenKey = { CKM_AES_KEY_GEN, NULL_PTR, 0};
-    CK_OBJECT_CLASS		keyClass = CKO_SECRET_KEY;
-    CK_KEY_TYPE			keyType = CKK_AES;
-    CK_ULONG			keySize = key_size; /* 256 bits */
-    CK_BBOOL			bFalse = CK_FALSE;
-    CK_BBOOL			bTrue = CK_TRUE;
-
-    CK_UTF8CHAR  *label = (CK_UTF8CHAR *) keyLabel;
-    CK_ULONG len = (CK_ULONG) strlen(keyLabel);
-
-    /* AES key template.
-     * CKA_LABEL is the name of the key and will be displayed on the Key Manager.
-     * CKA_VALUE_LEN is the size of the AES key.
-     */
-
-    CK_ATTRIBUTE aesKeyTemplate[] =
-    {
-        {CKA_LABEL,		label,	len },
-        {CKA_ID,          label,  len   },
-        {CKA_APPLICATION,	&app,		sizeof(app)		},
-        {CKA_CLASS,			&keyClass,	sizeof(keyClass)},
-        {CKA_KEY_TYPE,		&keyType,	sizeof(keyType)	},
-        {CKA_VALUE_LEN,		&keySize,	sizeof(keySize)	},
-        {CKA_TOKEN,			&bTrue,		sizeof(bTrue)	},
-        {CKA_ENCRYPT,		&bTrue,		sizeof(bTrue)	},
-        {CKA_DECRYPT,		&bTrue,		sizeof(bTrue)	},
-        {CKA_SIGN,			&bFalse,	sizeof(bFalse)	},
-        {CKA_VERIFY,		&bFalse,	sizeof(bFalse)	},
-        {CKA_WRAP,			&bTrue,		sizeof(bTrue)	},
-        {CKA_UNWRAP,		&bFalse,	sizeof(bFalse)	},
-        {CKA_ALWAYS_SENSITIVE,	&bAlwaysSensitive,	sizeof(CK_BBOOL)	},
-        {CKA_NEVER_EXTRACTABLE,	&bNeverExtractable,	sizeof(CK_BBOOL)	}
-    };
-    CK_ULONG	aesKeyTemplateSize = sizeof(aesKeyTemplate)/sizeof(CK_ATTRIBUTE);
-
-    rc = FunctionListFuncPtr->C_GenerateKey(hSession,
-                                            &mechGenKey,
-                                            aesKeyTemplate, aesKeyTemplateSize,
-                                            &hGenKey
-                                           );
-    if (rc != CKR_OK || hGenKey == 0)
-    {
-        printf ("Error generating Key\n");
-        return rc;
-    }
-
-    return rc;
-}
-
-/*
- ************************************************************************
- * Function: createKey
- * Creates and AES 256 key on the Key Manager.
- * The keyLabel is the name of the key displayed on the Key Manager.
- ************************************************************************
- * Parameters: none
- * Returns: CK_RV
- ************************************************************************
- */
-CK_RV createKey(char *keyLabel, char *keyAlias, int gen_action, CK_ULONG ulifespan, int key_size)
-{
-    CK_RV               rc = CKR_OK;
-    CK_MECHANISM        mechGenKey = { CKM_AES_KEY_GEN, NULL_PTR, 0};
-    CK_OBJECT_CLASS     keyClass = CKO_SECRET_KEY;
-    CK_KEY_TYPE         keyType = CKK_AES;
-    CK_ULONG            keySize = key_size; /* 256 bits */
-    CK_BBOOL            bFalse = CK_FALSE;
-    CK_BBOOL            bTrue = CK_TRUE;
-
-    CK_BYTE             ckaIdBuf[ASYMKEY_BUF_LEN*2+1];
-    CK_BYTE             ckaSerial[256];
-    CK_UTF8CHAR         *label = (CK_UTF8CHAR *) keyLabel;
-    CK_ULONG            len = keyLabel ? (CK_ULONG) strlen(keyLabel) : 0;
-    CK_ULONG            keyVersionAction = gen_action;
-
-    /* char ch_year[5], ch_month[3], ch_day[3]; */
-    unsigned int        i;
-    unsigned int        aliasCount = 0;
-    unsigned int	    aliasCountIdx;
-    char                **pKeyAliases = NULL;
-    CK_ULONG            templateIndex = 0;
-    CK_ULONG            aliasIndex = 0;
-    CK_ATTRIBUTE_PTR    pKeyTemplate = NULL;
-
-    /* AES key template.
-     * CKA_LABEL is the name of the key and will be displayed on the Key Manager.
-     * CKA_VALUE_LEN is the size of the AES key.
-     */
-
-    CK_ATTRIBUTE aesKeyTemplate[] =
-    {
-        {CKA_ID,            label,     len   },
-        {CKA_LABEL,         label,     len   },
-        {CKA_SERIAL_NUMBER, ckaSerial, sizeof(ckaSerial)},
-        {CKA_APPLICATION,    &app,       sizeof(app)     },
-        {CKA_CLASS,           &keyClass,  sizeof(keyClass)},
-        {CKA_KEY_TYPE,        &keyType,   sizeof(keyType) },
-        {CKA_VALUE_LEN,       &keySize,   sizeof(keySize) },
-        {CKA_TOKEN,           &bTrue,     sizeof(bTrue)   },
-        {CKA_ENCRYPT,     &bTrue,     sizeof(bTrue)   },
-        {CKA_DECRYPT,     &bTrue,     sizeof(bTrue)   },
-        {CKA_SIGN,            &bFalse,    sizeof(bFalse)  },
-        {CKA_VERIFY,      &bFalse,    sizeof(bFalse)  },
-        {CKA_WRAP,            &bTrue,     sizeof(bTrue)   },
-        {CKA_UNWRAP,      &bFalse,    sizeof(bFalse)  },
-        {CKA_ALWAYS_SENSITIVE,	&bAlwaysSensitive,	sizeof(CK_BBOOL)	},
-        {CKA_NEVER_EXTRACTABLE,	&bNeverExtractable,	sizeof(CK_BBOOL)	},
-        /*  {CKA_THALES_VERSIONED_KEY,   &bTrue,     sizeof(bTrue)   }, */
-        {CKA_THALES_KEY_CACHED_TIME,     &ulCachedTime,   sizeof(CK_ULONG)   },
-
-        {CKA_THALES_KEY_VERSION_ACTION, &keyVersionAction, sizeof(keyVersionAction) },
-        {CKA_THALES_KEY_VERSION_LIFE_SPAN,  &ulifespan,  sizeof(ulifespan) }
-    };
-    CK_ULONG  aesKeyTemplateSize = sizeof(aesKeyTemplate)/sizeof(CK_ATTRIBUTE);
-
-    if(ulifespan == 0)
-        aesKeyTemplateSize--;
-
-    if(gen_action == nonVersionCreate)
-    {
-        aesKeyTemplateSize--;
-
-        if(ulifespan != 0)
-        {
-            aesKeyTemplate[aesKeyTemplateSize-1].type = aesKeyTemplate[aesKeyTemplateSize].type;
-            aesKeyTemplate[aesKeyTemplateSize-1].pValue = aesKeyTemplate[aesKeyTemplateSize].pValue;
-            aesKeyTemplate[aesKeyTemplateSize-1].ulValueLen = aesKeyTemplate[aesKeyTemplateSize].ulValueLen;
-        }
-    }
-
-    /*	if(!keyAlias) {
-
-    	for(i=aliasIndex; i<aesKeyTemplateSize-1; i++) {
-    		aesKeyTemplate[i].type = aesKeyTemplate[i+1].type;
-    		aesKeyTemplate[i].pValue = aesKeyTemplate[i+1].pValue;
-    		aesKeyTemplate[i].ulValueLen = aesKeyTemplate[i+1].ulValueLen;
-    	}
-
-    	aesKeyTemplateSize--;
-    	} */
-
-    pKeyAliases = splitKeyAliases(keyAlias, &aliasCount);
-
-    if(keyAlias && aliasCount > 0)
-    {
-        pKeyTemplate = (CK_ATTRIBUTE_PTR)calloc( (aesKeyTemplateSize + aliasCount), sizeof(CK_ATTRIBUTE) );
-        if(!pKeyTemplate)
-        {
-            printf ("Error allocating memory for pKeyTemplate!\n");
-            return CKR_HOST_MEMORY;
-        }
-
-        for(i=0; i<aesKeyTemplateSize; i++)
-        {
-            pKeyTemplate[i].type = aesKeyTemplate[i].type;
-            pKeyTemplate[i].pValue = aesKeyTemplate[i].pValue;
-            pKeyTemplate[i].ulValueLen = aesKeyTemplate[i].ulValueLen;
-        }
-
-        templateIndex = aesKeyTemplateSize;
-        aesKeyTemplateSize += aliasCount;
-        aliasIndex = 0;
-
-        for(i=templateIndex; i<aesKeyTemplateSize; i++, aliasIndex++)
-        {
-            pKeyTemplate[i].type = CKA_THALES_OBJECT_ALIAS;
-            pKeyTemplate[i].pValue = pKeyAliases[aliasIndex];
-            pKeyTemplate[i].ulValueLen = pKeyAliases[aliasIndex] ? (CK_ULONG)strlen(pKeyAliases[aliasIndex]) : 0;
-        }
-    }
-    else
-    {
-        pKeyTemplate = aesKeyTemplate;
-    }
-
-    for(i = 0; i<ASYMKEY_BUF_LEN*2; i+=2)
-    {
-        snprintf(((char *)ckaIdBuf)+i, 3, "%02x", 255);
-    }
-
-    snprintf(((char *)ckaSerial), sizeof(plainSerial), "%s", plainSerial);
-
-    rc = FunctionListFuncPtr->C_GenerateKey(hSession,
-                                            &mechGenKey,
-                                            pKeyTemplate, aesKeyTemplateSize,
-                                            &hGenKey
-                                           );
-    if (rc != CKR_OK || hGenKey == 0)
-    {
-        printf ("Error generating Key: 0x%08x\n", (unsigned int)rc);
-    }
-    else
-    {
-        printf ("Successfully generated key with name: %s\n", keyLabel);
-    }
-
-    if(keyAlias && aliasCount > 0)
-    {
-        free(pKeyTemplate);
-    }
-
-    if(pKeyAliases)
-    {
-        for(aliasCountIdx = 0; aliasCountIdx  < aliasCount; aliasCountIdx++)
-            free(pKeyAliases[aliasCountIdx]);
-
-        free(pKeyAliases);
-    }
-    return rc;
-}
-
-/*
- *  ************************************************************************
- *  Function: createSymKeyCustom
- *  Creates and AES 256 key on the Key Manager.
- *  The keyLabel is the name of the key displayed on the Key Manager.
- *  ************************************************************************
- */
-CK_RV createSymKeyCustom(char *keyLabel, char *keyAlias, int gen_action, char *custom1, char *custom2, char *custom3)
-{
-    CK_RV               rc = CKR_OK;
-    CK_MECHANISM        mechGenKey = { CKM_AES_KEY_GEN, NULL_PTR, 0};
-    CK_OBJECT_CLASS     keyClass = CKO_SECRET_KEY;
-    CK_KEY_TYPE         keyType = CKK_AES;
-    CK_ULONG            keySize = 32; /* 256 bits */
-    CK_BBOOL            bFalse = CK_FALSE;
-    CK_BBOOL            bTrue = CK_TRUE;
-
-    CK_BYTE      ckaIdBuf[ASYMKEY_BUF_LEN*2+1];
-    CK_UTF8CHAR  *label = (CK_UTF8CHAR *) keyLabel;
-    CK_UTF8CHAR  *alias = (CK_UTF8CHAR *) keyAlias;
-    char         serialno[256];
-
-    CK_ULONG     len = (CK_ULONG) strlen(keyLabel);
-    CK_ULONG     alen = keyAlias ? (CK_ULONG) strlen(keyAlias)+1 : 1;
-
-    CK_LONG      keyVersionAction = gen_action;
-
-    unsigned int i;
-
-    char    *pcEndDate = (char *)malloc(sizeof(CK_DATE)+1);
-    CK_DATE *pEndDate = (CK_DATE *)pcEndDate;
-
-    CK_UTF8CHAR  *ca1 = (CK_UTF8CHAR *)custom1;
-    CK_ULONG     caLen1 = custom1 ? (CK_ULONG) strlen(custom1) : 0;
-    CK_UTF8CHAR  *ca2 = (CK_UTF8CHAR *)custom2;
-    CK_ULONG     caLen2 = custom2 ? (CK_ULONG) strlen(custom2) : 0;
-    CK_UTF8CHAR  *ca3 = (CK_UTF8CHAR *)custom3;
-    CK_ULONG     caLen3 = custom3 ? (CK_ULONG) strlen(custom3) : 0;
-
-    time_t epoch_t;
-    struct tm *ptm;
-    struct tm end_tm;
-
-    /* AES key template.
-     * CKA_LABEL is the name of the key and will be displayed on the Key Manager.
-     * CKA_VALUE_LEN is the size of the AES key.
-     */
-
-    CK_ATTRIBUTE aesKeyTemplate[] =
-    {
-        {CKA_ID,            label,     len   },                                       /*  0 */
-        {CKA_LABEL,         label,     len   },
-        {CKA_SERIAL_NUMBER, serialno, sizeof(serialno) },
-        {CKA_APPLICATION, &app,       sizeof(app)     },
-        {CKA_CLASS,           &keyClass,  sizeof(keyClass)},
-        {CKA_KEY_TYPE,        &keyType,   sizeof(keyType) },
-        {CKA_VALUE_LEN,       &keySize,   sizeof(keySize) },                          /*  6 */
-        {CKA_TOKEN,           &bTrue,     sizeof(bTrue)   },
-        {CKA_ENCRYPT,     &bTrue,     sizeof(bTrue)   },
-        {CKA_DECRYPT,     &bTrue,     sizeof(bTrue)   },
-        {CKA_SIGN,            &bFalse,    sizeof(bFalse)  },
-        {CKA_VERIFY,      &bFalse,    sizeof(bFalse)  },                              /* 11 */
-        {CKA_WRAP,            &bTrue,     sizeof(bTrue)   },
-        {CKA_UNWRAP,      &bFalse,    sizeof(bFalse)  },
-        {CKA_ALWAYS_SENSITIVE,	&bAlwaysSensitive,	sizeof(CK_BBOOL)	},
-        {CKA_NEVER_EXTRACTABLE,	&bNeverExtractable,	sizeof(CK_BBOOL)	},                   /* 15 */
-        {CKA_END_DATE,            pEndDate,   sizeof(CK_DATE)   },
-        {CKA_THALES_CUSTOM_1, ca1, caLen1 },
-        {CKA_THALES_CUSTOM_2, ca2, caLen2 },
-        {CKA_THALES_CUSTOM_3, ca3, caLen3 },
-        {CKA_THALES_OBJECT_ALIAS,    alias,     alen    },                            /* 20 */
-        {CKA_THALES_KEY_VERSION_ACTION, &keyVersionAction, sizeof(keyVersionAction) }
-    };
-    CK_ULONG  aesKeyTemplateSize = sizeof(aesKeyTemplate)/sizeof(CK_ATTRIBUTE);
-
-    if(!keyAlias)
-    {
-        /* copy the VERSION_ACTION slot over the ALIAS slot */
-        aesKeyTemplate[aesKeyTemplateSize-2] = aesKeyTemplate[aesKeyTemplateSize-1];
-        aesKeyTemplateSize--;
-    }
-
-    if(gen_action == 3)
-        aesKeyTemplateSize--;
-
-    for(i = 0; i<ASYMKEY_BUF_LEN*2; i+=2)
-    {
-        snprintf(((char *)ckaIdBuf)+i, 3, "%02x", 255);
-    }
-    snprintf(((char *)serialno), sizeof(plainSerial), "%s", plainSerial);
-
-    if(!pcEndDate)
-    {
-        printf ("Error allocating memory for end date!\n");
-        return CKR_HOST_MEMORY;
-    }
-
-    time(&epoch_t);
-    ptm = localtime( &epoch_t );
-    end_tm = *ptm;
-    end_tm.tm_sec += 31 * 24 * 60 * 60;
-
-    mktime( &end_tm );
-
-    if (snprintf(pcEndDate, sizeof(CK_DATE)+1, "%04d%02d%02d",
-                 end_tm.tm_year + 1900, end_tm.tm_mon + 1, end_tm.tm_mday) < 0)
-    {
-        *pcEndDate = '\0';
-        return CKR_HOST_MEMORY;
-    }
-
-    rc = FunctionListFuncPtr->C_GenerateKey(hSession,
-                                            &mechGenKey,
-                                            aesKeyTemplate, aesKeyTemplateSize,
-                                            &hGenKey
-                                           );
-    if (rc != CKR_OK || hGenKey == 0)
-    {
-        printf ("Error generating Key: 0x%8x\n", (unsigned int)rc);
-    }
-    else
-    {
-        printf ("Successfully generating Key with name: %s\n", keyLabel);
-    }
-
-    if(pcEndDate)
-    {
-        free(pcEndDate);
-    }
-    return rc;
-}
-
-/*
- ************************************************************************
- * Function: getKeyAttributes
- * Demos how to get key attributes from Key Manager
- ************************************************************************
- * Parameters: hKey - the key handle
- * Returns: CK_RV
- ************************************************************************
- */
-CK_RV getKeyAttributes(CK_OBJECT_HANDLE hKey)
-{
-    CK_RV rc = CKR_OK;
-    CK_ATTRIBUTE        attribute;
-    CK_BBOOL            bAttrVal;
-    CK_BYTE             ckBuffer[100];
-
-    attribute.type = CKA_ID;
-    attribute.ulValueLen = sizeof(ckBuffer);
-    attribute.pValue = ckBuffer;
-    rc = FunctionListFuncPtr->C_GetAttributeValue(hSession ,
-            hKey,
-            &attribute,
-            1);
-    if ((rc != CKR_OK) || (attribute.ulValueLen == 0))
-    {
-        printf ("Error getting attribute value CKA_ID\n");
-    }
-    else
-    {
-        printf ("Successfully getting attribute value CKA_ID: %s, length: %ld \n.", (char *)attribute.pValue, (long)attribute.ulValueLen);
-    }
-
-    attribute.type = CKA_WRAP;
-    attribute.ulValueLen = sizeof(CK_BBOOL);
-    attribute.pValue = &bAttrVal;
-    rc = FunctionListFuncPtr->C_GetAttributeValue(hSession,
-            hKey,
-            &attribute,
-            1);
-    if ((rc != CKR_OK) || (attribute.ulValueLen == 0))
-    {
-        printf ("Error getting attribute value CKA_WRAP\n");
-    }
-    else
-    {
-        printf ("Successfully getting attribute value CKA_WRAP: %d, length: %ld\n.", *(unsigned char*)attribute.pValue, (long)attribute.ulValueLen);
-    }
-
-    attribute.type = CKA_LABEL;
-    attribute.ulValueLen = sizeof(ckBuffer);
-    memset(ckBuffer, 0x0, sizeof(ckBuffer));
-    attribute.pValue = ckBuffer;
-    rc = FunctionListFuncPtr->C_GetAttributeValue(hSession,
-            hKey,
-            &attribute,
-            1);
-
-    if ((rc != CKR_OK) || (attribute.ulValueLen == 0))
-    {
-        fprintf (stderr, "Error getting attribute value CKA_LABEL\n");
-    }
-    else
-    {
-        printf ("Successfully getting attribute value CKA_LABEL: %s, length : %ld \n.", (char *)attribute.pValue, (long) attribute.ulValueLen);
-    }
-
-    return rc;
-}
-
-/*
- ************************************************************************
- * Function: logoutAndCloseSession
- * Logs out of the Key Manager and closes the session
- ************************************************************************
- * Parameters: none
- * Returns: CK_RV
- ************************************************************************
- */
-
-CK_RV logout()
-{
-    CK_RV rc = CKR_OK;
-    if (hSession != CK_INVALID_HANDLE)
-    {
-        rc = FunctionListFuncPtr->C_Logout (hSession);
-        if (rc != CKR_OK)
-        {
-            fprintf (stderr, "FAIL: Unable to Logout\n");
-            return rc;
-        }
-    }
-    else
-    {
-        fprintf (stderr, "FAIL: Cannot perform logout. Invalid session handle. \n");
-        return CKR_FUNCTION_FAILED;
-    }
-    return rc;
-}
-
-/*
-* newgetopt -- Parse argc/argv argument vector.
-*/
-int newgetopt(int nargc, char * const nargv[], const char *ostr)
-{
-    static char *place = EMSG;              /* option letter processing */
-    const char *oli;                        /* option letter list index */
-    char  nc;
-
-    if (optreset || !*place)
-    {
-        /* update scanning pointer */
-        optreset = 0;
-        if (optind >= nargc || *(place = nargv[optind]) != '-')
-        {
-            place = EMSG;
-            return (-1);
-        }
-
-        if (place[1] && *++place == '-')
-        {
-            /* found "--" */
-            ++optind;
-            place = EMSG;
-            return (-1);
-        }
-    }
-    /* option letter okay? */
-    optopt = (int)*place++;
-    oli = strchr(ostr, optopt);
-    if (optopt == (int)':' || !oli)
-    {
-        /*  if the user didn't specify '-' as an option, assume it means -1.*/
-        if (optopt == (int)'-')
-            return (-1);
-        if (!*place)
-            ++optind;
-        if (opterr && *ostr != ':')
-            (void)printf("illegal option -- %c\n", optopt);
-        return (BADCH);
-    }
-
-    if ((nc=*(oli+1)) != ':')
-    {
-        /* don't need argument */
-        if(nc == ';')
-        {
-            optarg = NULL;
-            if (!*place)
-                ++optind;
-        }
-        else
-        {
-            if(*place)
-            {
-                optopt <<= 8;
-                optopt |= (int)*place++;
-            }
-        }
-        oli++;
-    }
-
-    if( *++oli != ':' )
-    {
-        /* don't need argument */
-        optarg = NULL;
-        if (!*place)
-            ++optind;
-    }
-    else
-    {
-        /* need an argument */
-        if (*place)                     /* no white space */
-            optarg = place;
-        else if (nargc <= ++optind)
-        {
-            /* no arg */
-            place = EMSG;
-            if (*ostr == ':')
-                return (BADARG);
-            if (opterr)
-                (void)printf("option requires an argument -- %c\n", optopt);
-            return (BADCH);
-        }
-        else                            /* white space */
-            optarg = nargv[optind];
-        place = EMSG;
-        ++optind;
-    }
-
-    return (optopt);                        /* dump back option letter */
-}
-
-int fgetline(char **lineptr, int *n, FILE *stream)
-{
-    char *bufptr = NULL;
-    char *p = bufptr;
-    int size = 0;
-    int c;
-    long len;
-
-    if (lineptr == NULL)
-    {
-        return -1;
-    }
-    if (stream == NULL)
-    {
-        return -1;
-    }
-    if (n == NULL)
-    {
-        return -1;
-    }
-    bufptr = *lineptr;
-    size = *n;
-
-    c = fgetc(stream);
-    if (c == EOF)
-    {
-        return -1;
-    }
-    if (bufptr == NULL)
-    {
-        bufptr = (char *)malloc(READ_BLK_LEN);
-        if (bufptr == NULL)
-        {
-            return -1;
-        }
-        size = READ_BLK_LEN;
-    }
-    p = bufptr;
-    while(c != EOF)
-    {
-        if ((p - bufptr) > (int)(size - 1))
-        {
-            len = (long)(p - bufptr);
-            size += READ_BLK_LEN;
-            bufptr = (char *)realloc(bufptr, size);
-            if (bufptr == NULL)
-            {
-                return -1;
-            }
-            p = bufptr + len;
-        }
-        *p++ = (char)c;
-        if (c == '\n')
-        {
-            break;
-        }
-        c = fgetc(stream);
-    }
-
-    *p = '\0';
-    *lineptr = bufptr;
-    *n = size;
-
-    return (int)(p - bufptr);
-}
-
-/*
- * Trim a string on both ends
- */
-void trim(char * str)
-{
-    int dest;
-    int mark = 0;
-    int src = 0;
-    int len = str ? (int)strlen(str) : 0;
-
-    if (len == 0)
-    {
-        return;
-    }
-
-    /* Advance src to the first non-whitespace character. */
-    while(isspace(str[src]))
-        src++;
-    mark = src;
-
-    /* Copy the string to the "front" of the buffer */
-    for(dest=0; src<len; dest++, src++)
-    {
-        str[dest] = str[src];
-    }
-
-    /* Don't miss reset end NULL '\0' */
-    len -= mark;
-    str[len] = '\0';
-
-    /* Working backwards, set all trailing spaces to NULL. */
-    for(dest=len-1; isspace(str[dest]); --dest)
-    {
-        str[dest] = '\0';
-    }
-}
-
-CK_RV readObjectBytes( FILE * fp, CK_BYTE_PTR pObjBuf, CK_ULONG * pulObjLen, int format_type )
-{
-    int          bf_len;
-    int          readlen = 0;
-    CK_BYTE_PTR	 pBuf;
-    CK_RV        rv = CKR_OK;
-    size_t       keyBlkSize = 256;
-
-    if(!fp) return CKR_GENERAL_ERROR;
-
-    switch(format_type)
-    {
-    case CKA_THALES_PEM_FORMAT:
-        keyBlkSize = 4096;
-        break;
-
-    case CKA_RAW_FORMAT:
-        keyBlkSize = 256;
-        break;
-
-    default:
-        keyBlkSize = 128;
-    }
-
-    do
-    {
-        bf_len = READ_BLK_LEN;
-        pBuf = NULL;
-        readlen = fgetline((char**)&pBuf, &bf_len, fp);
-
-        if(readlen < 0)
-        {
-            if(readlen != -1)
-            {
-                fprintf(stderr, "Error reading file, readlen = %d", (int)readlen);
-                rv = CKR_GENERAL_ERROR;
-            }
-            break;
-        }
-
-        if(pBuf == NULL)
-        {
-            fprintf(stderr, "Error getting line from file, pBuf = NULL \n");
-            break;
-        }
-
-        /* for carriage return from windows */
-        while(pBuf[readlen-1] == '\n' || pBuf[readlen-1] == '\r')
-        {
-            pBuf[readlen--] = '\0';
-        }
-
-        if(strstr( (char*)pBuf, "Key Value:" ) != NULL)
-        {
-            readlen = (int)fread(pObjBuf, sizeof(CK_BYTE), keyBlkSize, fp);
-
-            if(format_type == CKA_RAW_FORMAT && readlen % 16 != 0)
-            {
-                fprintf(stderr, "Error reading key bytes, wrapped key bytes length = %d", (int)readlen);
-                return CKR_GENERAL_ERROR;
-            }
-
-            *pulObjLen = readlen; /* (readlen/16) * 16; */
-            printf("Read object/wrapped bytes length = %d\n", (int)readlen);
-            break;
-        }
-    }
-    while (readlen >= 0);
-
-    return rv;
-}
-
-int gen_utf32(unsigned X, int endianness, unsigned char *Z)
-{
-    if (X <= 0x10FFFF)
-    {
-        if (endianness == FPE_BIG_ENDIAN)
-        {
-            Z[3] = X & 0xFF;
-            Z[2] = (X >> 8) & 0xFF;
-            Z[1] = (X >> 16) & 0xFF;
-            Z[0] = (X >> 24) & 0xFF;
-        }
-        else
-        {
-            Z[0] = X & 0xFF;
-            Z[1] = (X >> 8) & 0xFF;
-            Z[2] = (X >> 16) & 0xFF;
-            Z[3] = (X >> 24) & 0xFF;
-        }
-        /* printf("UTF32: %02X %02X %02X %02X \n", Z[0], Z[1], Z[2], Z[3]); */
-        return 4;
-    }
-    else
-    {
-        return 0;
-    }
-}
-
-int gen_utf16(unsigned X, int endianness, unsigned char *Z)
-{
-    unsigned Y;
-
-    if ((X > 0 && X <= 0xD7FF) || (X >= 0xE000 && X <= 0xFFFF))
-    {
-        if (endianness == FPE_BIG_ENDIAN)
-        {
-            Z[1] = X & 0xFF;
-            Z[0] = (X >> 8) & 0xFF;
-        }
-        else
-        {
-            Z[0] = X & 0xFF;
-            Z[1] = (X >> 8) & 0xFF;
-        }
-        /* printf("%02X %02X \n", Z[0], Z[1]); */
-        return 2;
-    }
-    else if (X >= 0x10000 && X <= 0x10FFFF)
-    {
-        X = X - 0x10000;
-
-        if (endianness == FPE_BIG_ENDIAN)
-        {
-            Y = (X & 0x3FF) + 0xDC00;
-            Z[3] = Y & 0xFF;
-            Z[2] = (Y >> 8) & 0xFF;
-
-            Y = ((X >> 10) & 0x3FF) + 0xD800;
-            Z[1] = Y & 0xFF;
-            Z[0] = (Y >> 8) & 0xFF;
-        }
-        else
-        {
-            Y = (X & 0x3FF) + 0xDC00;
-            Z[2] = Y & 0xFF;
-            Z[3] = (Y >> 8) & 0xFF;
-
-            Y = ((X >> 10) & 0x3FF) + 0xD800;
-            Z[0] = Y & 0xFF;
-            Z[1] = (Y >> 8) & 0xFF;
-        }
-        /* printf("UTF16: %02X %02X %02X %02X \n", Z[0], Z[1], Z[2], Z[3]); */
-        return 4;
-    }
-    else
-    {
-        return 0;
-    }
-}
-
-int gen_utf8(unsigned X, unsigned char *Z)
-{
-    if (X <= 0x7F)
-    {
-        Z[0] = X & 0x7F;
-
-        /* printf("%02X \n", Z[0]); */
-        return 1;
-    }
-    else if (X >= 0x80 && X <= 0x7FF)
-    {
-        Z[1] = (X & 0x3F) | 0x80;
-        Z[0] = ((X>>6) & 0x1F) | 0xC0;
-
-        /* printf("%02X %02X \n", Z[0], Z[1]); */
-        return 2;
-    }
-    else if (X >= 0x800 && X <= 0xFFFF)
-    {
-        Z[2] = (X & 0x3F) | 0x80;
-        Z[1] = ((X>>6) & 0x3F) | 0x80;
-        Z[0] = ((X>>12) & 0x0F) | 0xE0;
-
-        /* printf("%02X %02X %02X \n", Z[0], Z[1], Z[2]); */
-        return 3;
-    }
-    else if (X >= 0x10000 && X <= 0x10FFFF)
-    {
-        Z[3] = (X & 0x3F) | 0x80;
-        Z[2] = ((X>>6) & 0x3F) | 0x80;
-        Z[1] = ((X>>12) & 0x3F) | 0x80;
-        Z[0] = ((X>>18) & 0x7) | 0xF0;
-
-        /* printf("%02X %02X %02X %02X \n", Z[0], Z[1], Z[2], Z[3]); */
-        return 4;
-    }
-    else
-    {
-        return 0;
-    }
-}
-
-/*
- ************************************************************************
- * Function: gen_utf
- * This function is a wrapper around functions generating utf-8, utf-16,
- * utf-32 encodings.
- * The caller needs to allocate 4 bytes to store the output of the specified
- * encoding.
- ************************************************************************
- * Returns: Number of bytes in the output of specified encoding
- ************************************************************************
- */
-int gen_utf(unsigned X /* in */, CK_BYTE enc_type /* in */, unsigned char *Z /* out */)
-{
-    switch (enc_type)
-    {
-    case CS_ASCII:
-        *Z = (unsigned char) X;
-        return 1;
-    case CS_UTF8:
-        return gen_utf8(X, Z);
-    case CS_UTF16LE:
-        return gen_utf16(X, FPE_LITTLE_ENDIAN, Z);
-    case CS_UTF16BE:
-        return gen_utf16(X, FPE_BIG_ENDIAN, Z);
-    case CS_UTF32LE:
-        return gen_utf32(X, FPE_LITTLE_ENDIAN, Z);
-    case CS_UTF32BE:
-        return gen_utf32(X, FPE_BIG_ENDIAN, Z);
-    }
-    return 0;
-}
-
-CK_BYTE get_enc_mode(const char * charset_type)
-{
-    CK_BYTE enc_mode = 0;
-
-    if (!strcmp(charset_type, "ASCII"))
-    {
-        enc_mode = CS_ASCII;
-    }
-    else if (!strcmp(charset_type, "UTF16BE"))
-    {
-        enc_mode = CS_UTF16BE;
-    }
-    else if (!strcmp(charset_type, "UTF16LE"))
-    {
-        enc_mode = CS_UTF16LE;
-    }
-    else if (!strcmp(charset_type, "UTF32BE"))
-    {
-        enc_mode = CS_UTF32BE;
-    }
-    else if (!strcmp(charset_type, "UTF32LE"))
-    {
-        enc_mode = CS_UTF32LE;
-    }
-    else if (!strcmp(charset_type, "UTF8"))
-    {
-        enc_mode = CS_UTF8;
-    }
-    else if (!strncmp(charset_type, "UTF", 3))
-    {
-        enc_mode = CS_UTF8;
-    }
-    else if (!strncmp(charset_type, "CARD10", 6))
-    {
-        enc_mode = CS_CARD10;
-    }
-    else if (!strncmp(charset_type, "CARD26", 6))
-    {
-        enc_mode = CS_CARD26;
-    }
-    else if (!strncmp(charset_type, "CARD62", 6))
-    {
-        enc_mode = CS_CARD62;
-    }
-    else
-    {
-        fprintf(stderr, "Illegal character set type specified: Use one of ASCII, UTF16BE, UTF16LE, UTF32BE, UTF32LE, UTF8\n");
-        return CKR_GENERAL_ERROR;
-    }
-    return enc_mode;
-}
-
-CK_BYTE *get_BOM_mode(CK_BYTE* pBuf, int* pReadlen, CK_BYTE* bom_mode)
-{
-    CK_BYTE* pPlainBuf;
-    /* check for BOM character */
-    if(!memcmp(pBuf, "\xFF\xFE\x00\x00", 4))
-    {
-        pPlainBuf = pBuf + 4;
-        *pReadlen -= 4;
-        *bom_mode = CS_UTF32LE;
-    }
-    else if (!memcmp(pBuf, "\x00\x00\xFE\xFF", 4))
-    {
-        pPlainBuf = pBuf + 4;
-        *pReadlen -= 4;
-        *bom_mode = CS_UTF32BE;
-    }
-    else if (!memcmp(pBuf, "\xFE\xFF", 2))
-    {
-        pPlainBuf = pBuf + 2;
-        *pReadlen -= 2;
-        *bom_mode = CS_UTF16BE;
-    }
-    else if (!memcmp(pBuf, "\xFF\xFE", 2))
-    {
-        pPlainBuf = pBuf + 2;
-        *pReadlen -= 2;
-        *bom_mode = CS_UTF16LE;
-    }
-    else if (!memcmp(pBuf, "\xEF\xBB\xBF", 3))
-    {
-        pPlainBuf = pBuf + 3;
-        *pReadlen -= 3;
-        *bom_mode = CS_UTF8;
-    }
-    else
-        pPlainBuf = pBuf;
-
-    return pPlainBuf;
-}
-
-void put_BOM_mode(CK_BYTE bom_mode, FILE* fp_write)
-{
-    switch(bom_mode)
-    {
-    case CS_ASCII:
-        break;
-    case CS_UTF16LE:
-        fputs("\xFF\xFE", fp_write);
-        break;
-    case CS_UTF16BE:
-        fputs("\xFE\xFF", fp_write);
-        break;
-    case CS_UTF32BE:
-        fputs("\x00\x00\xFE\xFF", fp_write);
-        break;
-    case CS_UTF32LE:
-        fputs("\xFF\xFE\x00\x00", fp_write);
-        break;
-    case CS_UTF8:
-        fputs("\xEF\xBB\xBF", fp_write);
-        break;
-    }
-}
+/*************************************************************************
+**                                                                      **
+** Copyright(c) 2022                              Confidential Material **
+**                                                                      **
+** This file is the property of Thales Group.                           **
+** The contents are proprietary and confidential.                       **
+** Unauthorized use, duplication, or dissemination of this document,    **
+** in whole or in part, is forbidden without the express consent of     **
+** Thales Group.                                                        **
+**                                                                      **
+**************************************************************************/
+/*
+ ***************************************************************************
+ * File: pkcs11_sample_helper.c
+ ***************************************************************************
+
+ ***************************************************************************
+ * This file demonstrates the following
+ * 1. Initialization
+ * 2. Creating a connection and logging in.
+ * 2. Close a connection and logging off.
+ * 4. Clean up.
+ ***************************************************************************
+ */
+
+#ifdef __linux__
+#define _GNU_SOURCE
+#endif
+#include "pkcs11_sample_helper.h"
+#include <stdarg.h>
+
+
+/*
+ **************************************************************************
+ *   * Globals
+ **************************************************************************
+ */
+
+
+#define MAX_FIND_RETURN 1000
+
+
+#ifdef _WIN32
+static HINSTANCE dllHandle = NULL;
+#else
+static void *dllPtr = NULL;
+#endif
+
+
+CK_FUNCTION_LIST_PTR    FunctionListFuncPtr = NULL;
+static CK_ULONG         SlotCount = 0;
+static CK_SLOT_ID_PTR   SlotList = NULL;
+
+CK_SESSION_HANDLE       hSession = CK_INVALID_HANDLE;
+
+static CK_UTF8CHAR      app[] = { "CADP_PKCS11_SAMPLE" };
+CK_OBJECT_HANDLE        hGenKey = 0x0;
+CK_BYTE		    def_iv[] =	"\x01\x02\x03\x04\x05\x06\x07\x08\x09\x0A\x0B\x0C\x0D\x0E\x0F\x10\x00";
+CK_ULONG        iv_length = 16;
+CK_BYTE         def_gcm_iv[512] = "\xae\xc6\x12\xbe\x7c\x1d\xdb\x65\x9a\x4b\x31\x5c";
+CK_BYTE		    def_aad[512] =	"\x38\x59\xb3\xc9\xd0\xb4\x2d\x45\xc4\x3e\x8e\xbd\x4c\x8c\xbd\xe1\xb6\xeb\x21\x06";
+CK_ULONG        tag_bits = 96;
+CK_ULONG        aad_length = 20;
+CK_ULONG        gcm_iv_length = 12;
+static char plainSerial[] = "0123456789-abcdefghijklmnopqrstuvwxyz;:,.ABCDEFGHIJKLMNOPQRSTUVWXYZ";
+
+CK_BBOOL        bAlwaysSensitive = CK_FALSE;
+CK_BBOOL        bNeverExtractable = CK_FALSE;
+
+#ifdef _WIN32
+static char *WinX64InstallPath = "C:\\Program Files\\CipherTrust\\CADP_for_C\\libcadp_pkcs11.dll";
+#else
+static char *UnixInstallPath = "/opt/CipherTrust/CADP_for_C/libcadp_pkcs11.so";
+#endif
+
+#define FPE_LITTLE_ENDIAN	1
+#define FPE_BIG_ENDIAN		2
+
+#define INT_LEN (10)
+#define HEX_LEN (8)
+#define BIN_LEN (32)
+#define OCT_LEN (11)
+
+int     opterr = 1;              /* if error message should be printed */
+int     optind = 1;             /* index into parent argv vector */
+int     optopt;                  /* character checked for validity */
+int     optreset;                /* reset getopt */
+char    *optarg;                /* argument associated with option */
+unsigned long ulCachedTime = 10080;
+
+#define BADCH   (int)'?'
+#define BADARG  (int)':'
+#define EMSG    ""
+
+/*
+************************************************************************
+* Function: dumpHexArray
+* Print out Hexical from a byte array
+************************************************************************
+* Parameters: array - a byte array, length - the length of byte array to dump
+* Returns: none
+************************************************************************
+*/
+void dumpHexArray(CK_BYTE* array, int length )
+{
+    int idx = 0;
+    for ( idx = 0; idx < length; idx++)
+    {
+        printf ( "0x%02X|", *(array+idx));
+    }
+    printf ( "\n");
+}
+
+CK_BYTE_PTR hexStringArray(const char *hexstr, CK_ULONG *outlen)
+{
+    int i;
+    int b;
+    CK_BYTE_PTR out = NULL;
+    int len = (int) strlen(hexstr);
+    *outlen = len >> 1;
+    if ((len & 0x00000001) != 0 || *outlen == 0)
+    {
+        printf("invalid or odd hex string\n");
+        *outlen = 0;
+        return out;
+    }
+
+    out = (CK_BYTE_PTR) calloc(*outlen, sizeof (CK_BYTE));
+    for (i = 0; i < len; i += 2)
+    {
+        if (!isxdigit(hexstr[i]) || !isxdigit(hexstr[i + 1]))
+        {
+            printf("invalid charater in hex string\n");
+            *outlen = 0;
+            free(out);
+            out = NULL;
+            return out;
+        }
+        if (sscanf(hexstr + i, "%02x", &b) < 0)
+        {
+            printf("Failed to sscan hexstr\n");
+        }
+        out[i >> 1] = (char ) b;
+    }
+    return out;
+}
+
+/*
+************************************************************************
+* Function: findKeyByName
+* Finds a key by its CKA_LABEL which corresponds to the name
+* of the key displayed on the Key Manager.
+* This function calls the findKey(label, type) to do 2 search from Key Manager,
+* first search for symmetric key then search for asymmetric key
+************************************************************************
+* Parameters: keyLabel
+* Returns: CK_OBJECT_HANDLE the key handle
+************************************************************************
+*/
+CK_RV findKeyByLabel(char *keyLabel, CK_OBJECT_HANDLE *phKey, CK_OBJECT_CLASS *pObjClass)
+{
+    CK_RV rv = CKR_OK;
+    rv = findKey(keyLabel, keyIdLabel, CKO_SECRET_KEY, phKey);
+    if(*phKey != CK_INVALID_HANDLE)
+    {
+        *pObjClass = CKO_SECRET_KEY;
+    }
+    else
+    {
+        rv = findKey(keyLabel, keyIdLabel, CKO_PUBLIC_KEY, phKey);
+
+        if(*phKey != CK_INVALID_HANDLE)
+        {
+            *pObjClass = CKO_PUBLIC_KEY;
+        }
+        else
+        {
+            *pObjClass = 0xffff;
+        }
+    }
+    return rv;
+}
+
+/*
+************************************************************************
+* Function: setKeyStateAttribute
+* Sets the key state.
+************************************************************************
+* Parameters: hKey
+*             state
+************************************************************************
+*/
+CK_RV setKeyStateAttribute(CK_OBJECT_HANDLE hKey, KeyState state)
+{
+    CK_RV        rc = CKR_OK;
+
+    CK_ATTRIBUTE setAttrsTemplate[] =
+    {
+        {CKA_THALES_KEY_STATE, &state, sizeof(KeyState) }
+    };
+
+    CK_ULONG     setAttrsTemplateSize = sizeof(setAttrsTemplate) / sizeof(CK_ATTRIBUTE);
+
+    rc = FunctionListFuncPtr->C_SetAttributeValue(hSession,
+            hKey,
+            setAttrsTemplate,
+            setAttrsTemplateSize);
+
+    if (rc != CKR_OK)
+    {
+        printf ("Error Setting key state/action: %08x.\n", (unsigned int)rc);
+        return rc;
+    }
+    else
+    {
+        printf("Successfully set key state to: %d for key handle: %d.\n", (int)state, (int)hKey);
+    }
+    return rc;
+}
+
+CK_RV setKeyAlias(CK_OBJECT_HANDLE hKey, char *alias)
+{
+    CK_RV        rc = CKR_OK;
+    CK_ULONG     aliasLen = alias ? (CK_ULONG)strlen((const char *)alias) : 0;
+
+    CK_ATTRIBUTE setAttrsTemplate[] =
+    {
+        {CKA_THALES_OBJECT_ALIAS, alias, aliasLen }
+    };
+
+    CK_ULONG     setAttrsTemplateSize = sizeof(setAttrsTemplate) / sizeof(CK_ATTRIBUTE);
+
+    rc = FunctionListFuncPtr->C_SetAttributeValue(hSession,
+            hKey,
+            setAttrsTemplate,
+            setAttrsTemplateSize);
+
+    if (rc != CKR_OK)
+    {
+        printf ("Error Setting key state/action: %08x.\n", (unsigned int)rc);
+        return rc;
+    }
+    else
+    {
+        printf("Successfully %s key alias to: %s for key handle: %d.\n", alias?"set":"delete", alias?alias:"NULL", (int)hKey);
+    }
+    return rc;
+}
+
+CK_RV findKeyByVersion( char* keyLabel, CK_ULONG keyVersion, CK_OBJECT_HANDLE_PTR phKey )
+{
+    CK_RV rc = CKR_OK;
+
+    CK_UTF8CHAR  *label = (CK_UTF8CHAR *) keyLabel;
+    CK_ULONG len = (CK_ULONG) strlen(keyLabel);
+
+    /* find the key by CKA_LABEL. */
+    CK_ATTRIBUTE findKeyTemplate[] =
+    {
+        { CKA_LABEL, label, len },
+        { CKA_THALES_KEY_VERSION, &keyVersion, sizeof(keyVersion) }
+    };
+
+    /* find the key by CKA_ID. */
+    CK_ULONG            numOfObjReturned = 0;
+
+    /* call FindObjectsFinal just in case there's another search ongoing for this session. */
+    rc = FunctionListFuncPtr->C_FindObjectsFinal(hSession);
+    if (rc != CKR_OK)
+    {
+        printf ("The first C_FindObjectsFinal  failed \n");
+        goto FREE_RESOURCE;
+    }
+
+    rc = FunctionListFuncPtr->C_FindObjectsInit(
+             hSession,
+             (CK_ATTRIBUTE_PTR)&findKeyTemplate,
+             2
+         );
+    if (rc != CKR_OK)
+    {
+        printf ("C_FindObjectsInit failed \n");
+        goto FREE_RESOURCE;
+    }
+
+    /* loop thorugh C_FindObjcts until numOfObjReturned is 0 and we break out
+     * of the loop. we expect to find only 1 private key that matches
+     * the name.
+     */
+
+    while (CK_TRUE)
+    {
+        rc = FunctionListFuncPtr->C_FindObjects( hSession,
+                phKey,
+				MAX_FIND_RETURN,
+                &numOfObjReturned );
+
+        if (rc != CKR_OK )
+        {
+            printf ("C_FindObjects with unexpected result\n");
+            goto FREE_RESOURCE;
+        }
+
+        if (numOfObjReturned == 0)
+        {
+            break;
+        }
+    }
+
+    rc = FunctionListFuncPtr->C_FindObjectsFinal(hSession);
+
+    if (rc != CKR_OK)
+    {
+        printf ("Call to C_FindObjectsFinal failed\n");
+    }
+
+FREE_RESOURCE:
+    return rc;
+}
+
+/*
+************************************************************************
+* Function: findKeyByType
+* Finds a key by its CKA_LABEL and CKA_CLASS which corresponds to the name and type
+* of the key displayed on the Key Manager.
+* The FindKey paradigm allows for only one Find to happen at one time in
+* a session, so we have to call C_FindObjectsFinal first in case there is another
+* dangling find.
+* After that, we call C_FindObjectsInit and C_FindObjects
+* C_FindObjects then returns a single key handle that corresponds to the key name.
+************************************************************************
+* Parameters: keyLabel and keyType
+* Returns: CK_OBJECT_HANDLE the key handle
+************************************************************************
+*/
+
+CK_RV findKeyByType( CK_OBJECT_CLASS keyType, CK_OBJECT_HANDLE phaKey[] )
+{
+    CK_RV rc = CKR_OK;
+
+    /* find the key by CKA_LABEL. */
+
+    CK_ATTRIBUTE findKeyTemplate[] =
+    {
+        {CKA_CLASS, &keyType, sizeof(keyType)}
+    };
+
+    CK_ULONG  findKeyTemplateSize = sizeof(findKeyTemplate)/sizeof(CK_ATTRIBUTE);
+
+    /* find the key by CKA_ID. */
+    CK_ULONG            numOfObjReturned = 0;
+
+    /* call FindObjectsFinal just in case there's another search ongoing for this session. */
+    rc = FunctionListFuncPtr->C_FindObjectsFinal(hSession);
+    if (rc != CKR_OK)
+    {
+        fprintf (stderr, "FAIL: call to the first C_FindObjectsFinal() failed: %lu.\n", rc);
+        phaKey[0] = CK_INVALID_HANDLE;
+        return rc;
+    }
+
+    rc = FunctionListFuncPtr->C_FindObjectsInit(hSession,
+            (CK_ATTRIBUTE_PTR)&findKeyTemplate,
+            findKeyTemplateSize
+                                               );
+    if (rc != CKR_OK)
+    {
+        fprintf (stderr, "FAIL: call to C_FindObjectsInit() failed: %lu .\n", rc);
+        phaKey[0] = CK_INVALID_HANDLE;
+        return rc;
+    }
+
+    /* loop thorugh C_FindObjcts until numOfObjReturned is 0 and we break out
+     * of the loop. we expect to find only 1  key that matches the name.
+     */
+
+    rc = FunctionListFuncPtr->C_FindObjects( hSession,
+            phaKey,
+            MAX_FIND_RETURN,
+            &numOfObjReturned );
+
+    if (rc != CKR_OK )
+    {
+        fprintf (stderr, "FAIL: call to C_FindObjects() with unexpected result Error: 0x%08x.\n", (unsigned int)rc);
+        phaKey[0] = CK_INVALID_HANDLE;
+        return rc;
+    }
+
+    fprintf (stdout, "SUCCESS: call to C_FindObjects() with %u of objects returned.\n", (unsigned int)numOfObjReturned);
+
+    rc = FunctionListFuncPtr->C_FindObjectsFinal(hSession);
+
+    if (rc != CKR_OK)
+    {
+        fprintf (stderr, "FAIL: Call to C_FindObjectsFinal failed: %lu.\n", rc);
+        phaKey[0] = CK_INVALID_HANDLE;
+    }
+    return rc;
+}
+
+void
+parse_ck_date(char *optarg, CK_DATE *pcDate)
+{
+    char* tok = strtok(optarg, "/-");
+
+    if(tok) memcpy(pcDate->year, tok, 4);
+
+    tok = strtok(NULL, "/-");
+    if(tok) memcpy(pcDate->month, tok, 2);
+
+    tok = strtok(NULL, "/-");
+    if(tok) memcpy(pcDate->day, tok, 2);
+}
+
+int
+parse_format_type(char *sel)
+{
+    int format_type = CKA_RAW_FORMAT;
+
+    if(sel == NULL)
+    {
+        printf("Invalid format type.");
+        return 0;
+    }
+
+    if(strncmp(sel, "pem", 3) == 0)
+        format_type = CKA_THALES_PEM_FORMAT;
+    else if(strncmp(sel, "der", 3) == 0)
+        format_type = CKA_THALES_DER_FORMAT;
+    else if(strncmp(sel, "p7b", 3) == 0)
+        format_type = CKA_THALES_P7B_FORMAT;
+
+    return format_type;
+}
+
+int
+parse_ksid_sel(char *sel, char **ppKsid)
+{
+    int sid_type = keyIdLabel;
+
+    if(sel == NULL || strlen(sel) <= 2 || sel[1] != ':' )
+    {
+        printf("Invalid key identifier input.\n");
+        return 0;
+    }
+
+    switch (sel[0])
+    {
+        /* n is keyname */
+    case 'n':
+        sid_type = keyIdLabel;
+        break;
+    case 'u':
+        sid_type = keyIdUuid;
+        break;
+    case 'i':
+        sid_type = keyIdAttr;
+        break;
+    case 'm':
+        sid_type = keyIdMuid;
+        break;
+    case 'k':
+        sid_type = keyIdImport;
+        break;
+    case 'a':
+        sid_type = keyIdAlias;
+        break;
+
+    default:
+        sid_type = 0;
+        printf("Invalid sid type input.\n");
+        break;
+    }
+
+    *ppKsid = (sel+2);
+    return sid_type;
+}
+
+char *
+parse_key_class(char *key, CK_OBJECT_CLASS  *pObjCls)
+{
+
+    if( key == NULL || strlen(key) <= 2 )
+    {
+        printf("Invalid key identifier input.\n");
+        return 0;
+    }
+
+    if(strchr(key, ':') == NULL || key[1] != ':')
+    {
+        *pObjCls = CKO_SECRET_KEY;
+        return key;
+    }
+    else
+    {
+        switch(key[0])
+        {
+        case 's':
+            *pObjCls = CKO_SECRET_KEY;
+            break;
+        case 'c':
+            *pObjCls = CKO_PUBLIC_KEY;
+            break;
+        case 'v':
+            *pObjCls = CKO_PRIVATE_KEY;
+            break;
+
+        default:
+            return NULL;
+        }
+
+        return key+2;
+    }
+}
+
+CK_KEY_TYPE getKeyType(char *keyType)
+{
+        if (strncmp(keyType, "AES", 3) == 0) return CKK_AES;
+        else if (strncmp(keyType, "RSA", 3) == 0) return CKK_RSA;
+        else if (strncmp(keyType, "EC", 2) == 0) return CKK_EC;
+        else if (strncmp(keyType, "HMAC-SHA1", 9) == 0) return CKK_SHA_1_HMAC;
+        else if (strncmp(keyType, "HMAC-SHA256", 11) == 0) return CKK_SHA256_HMAC;
+        else if (strncmp(keyType, "HMAC-SHA384", 11) == 0) return CKK_SHA384_HMAC;
+        else if (strncmp(keyType, "HMAC-SHA512", 11) == 0) return CKK_SHA512_HMAC;
+}
+
+CK_RV findKey( char* keySearchId, int keyidType, CK_OBJECT_CLASS keyType, CK_OBJECT_HANDLE *phKey )
+{
+    CK_RV rc = CKR_OK;
+    CK_UTF8CHAR  *ksid = (CK_UTF8CHAR *) keySearchId;
+
+    CK_ULONG ksid_len = keySearchId ? (CK_ULONG) strlen(keySearchId) : 0;
+
+    /* find the key by CKA_ID. */
+    CK_ULONG  numOfObjReturned = 0;
+    CK_ATTRIBUTE_PTR findKeyTemplatePtr;
+    CK_ULONG  findKeyTemplateSize;
+
+    /* find the key by CKA_LABEL. */
+    CK_ATTRIBUTE findKeyTemplatePass[] =
+    {
+        {CKA_LABEL, ksid, ksid_len},
+        {CKA_CLASS, &keyType, sizeof(keyType)}
+    };
+
+    switch(keyidType)
+    {
+    case keyIdLabel:
+        findKeyTemplatePass[0].type = CKA_LABEL;
+        break;
+
+    case keyIdAttr:
+        findKeyTemplatePass[0].type = CKA_ID;
+        break;
+
+    case keyIdUuid:
+        findKeyTemplatePass[0].type = CKA_THALES_OBJECT_UUID;
+        break;
+
+    case keyIdMuid:
+        findKeyTemplatePass[0].type = CKA_THALES_OBJECT_MUID;
+        break;
+
+    case keyIdImport:
+        findKeyTemplatePass[0].type = CKA_THALES_OBJECT_IKID;
+        break;
+
+    case keyIdAlias:
+        findKeyTemplatePass[0].type = CKA_THALES_OBJECT_ALIAS;
+        break;
+
+    default:
+        rc = CKR_ARGUMENTS_BAD;
+        fprintf (stderr, "FAIL: call to the findKey() failed; rc=0x%8x; KeyId type : %x", (unsigned int)rc, keyidType);
+        return rc;
+    }
+
+    findKeyTemplatePtr = findKeyTemplatePass;
+    findKeyTemplateSize = sizeof(findKeyTemplatePass)/sizeof(CK_ATTRIBUTE);
+
+    /* call FindObjectsFinal just in case there's another search ongoing for this session. */
+    rc = FunctionListFuncPtr->C_FindObjectsFinal(hSession);
+    if (rc != CKR_OK)
+    {
+        fprintf (stderr, "FAIL: call to the first C_FindObjectsFinal() failed; rc=0x%08x\n", (unsigned int)rc);
+        *phKey = CK_INVALID_HANDLE;
+        return rc;
+    }
+
+    rc = FunctionListFuncPtr->C_FindObjectsInit(hSession,
+            findKeyTemplatePtr,
+            findKeyTemplateSize
+                                               );
+    if (rc != CKR_OK)
+    {
+        fprintf (stderr, "FAIL: call to C_FindObjectsInit() failed: rc=0x%08x.\n", (unsigned int)rc);
+        *phKey = CK_INVALID_HANDLE;
+        return rc;
+    }
+
+    /* loop thorugh C_FindObjcts until numOfObjReturned is 0 and we break out
+     * of the loop. we expect to find only 1  key that matches the name.
+     */
+
+    while (CK_TRUE)
+    {
+        rc = FunctionListFuncPtr->C_FindObjects( hSession,
+                phKey,
+                MAX_FIND_RETURN,
+                &numOfObjReturned );
+
+        if (rc != CKR_OK )
+        {
+            fprintf (stderr, "Error: call to C_FindObjects() returned %d objects with error; rc=0x%08x.\n", (int)numOfObjReturned, (unsigned int)rc);
+        }
+
+        if ((numOfObjReturned == 0) || (numOfObjReturned == 1))
+        {
+            break;
+        }
+    }
+
+    rc = FunctionListFuncPtr->C_FindObjectsFinal(hSession);
+
+    if (rc != CKR_OK)
+    {
+        fprintf (stderr, "FAIL: Call to C_FindObjectsFinal failed; rc=0x%08x.\n", (unsigned int)rc);
+    }
+
+    return rc;
+}
+
+/*
+ ************************************************************************
+ * Function: findKeysByCkaType
+ * Finds the keys present on the CM by key type.
+ ************************************************************************
+ * Parameters: keytype, max number of objects, buffer for key handles returned  
+ * 
+ * Returns: CK_RV
+ ************************************************************************
+ */
+
+CK_RV findKeysByCkaType(CK_KEY_TYPE keytype, CK_ULONG *numObjects, CK_OBJECT_HANDLE *phKeys)
+{
+    CK_RV rc = CKR_OK;
+
+    /* find the key by CKA_ID. */
+    CK_ULONG  numOfObjReturned = 0;
+    CK_ATTRIBUTE_PTR findKeyTemplatePtr;
+    CK_ULONG  findKeyTemplateSize;
+
+    /* find the key by CKA_KEY_TYPE. */
+    CK_ATTRIBUTE findKeyTemplatePass[] =
+    {
+        {CKA_KEY_TYPE, &keytype, sizeof(keytype)}
+    };
+    
+	findKeyTemplatePtr = findKeyTemplatePass;
+    findKeyTemplateSize = sizeof(findKeyTemplatePass)/sizeof(CK_ATTRIBUTE);
+
+    /* call FindObjectsFinal just in case there's another search ongoing for this session. */
+    rc = FunctionListFuncPtr->C_FindObjectsFinal(hSession);
+    if (rc != CKR_OK)
+    {
+        fprintf (stderr, "FAIL: call to the first C_FindObjectsFinal() failed; rc=0x%08x\n", (unsigned int)rc);
+        *phKeys = CK_INVALID_HANDLE;
+        return rc;
+    }
+
+    rc = FunctionListFuncPtr->C_FindObjectsInit(hSession,
+            findKeyTemplatePtr,
+            findKeyTemplateSize
+                                               );
+    if (rc != CKR_OK)
+    {
+        fprintf (stderr, "FAIL: call to C_FindObjectsInit() failed: rc=0x%08x.\n", (unsigned int)rc);
+        *phKeys = CK_INVALID_HANDLE;
+        return rc;
+    }
+
+    /* loop thorugh C_FindObjcts until numOfObjReturned is 0 and we break out
+     * of the loop. we expect to find only 1  key that matches the name.
+     */
+
+    while (CK_TRUE)
+    {
+        rc = FunctionListFuncPtr->C_FindObjects( hSession,
+                phKeys,
+                *numObjects,
+                &numOfObjReturned);
+
+        if (rc != CKR_OK )
+        {
+            fprintf (stderr, "Error: call to C_FindObjects() returned %d objects with error; rc=0x%08x.\n", (int)numOfObjReturned, (unsigned int)rc);
+        }
+
+        if ((numOfObjReturned == 0) || (numOfObjReturned <= *numObjects))
+        {
+			*numObjects = numOfObjReturned;
+            break;
+        }
+    }
+
+    rc = FunctionListFuncPtr->C_FindObjectsFinal(hSession);
+
+    if (rc != CKR_OK)
+    {
+        fprintf (stderr, "FAIL: Call to C_FindObjectsFinal failed; rc=0x%08x.\n", (unsigned int)rc);
+    }
+
+    return rc;
+}
+
+
+CK_RV findKeysByIdAttr(char* keySearchId, CK_ULONG *numObjects, CK_OBJECT_HANDLE *phKeys)
+{
+    CK_RV rc = CKR_OK;
+    CK_UTF8CHAR  *ksid = (CK_UTF8CHAR *) keySearchId;
+    CK_ULONG ksid_len = keySearchId ? (CK_ULONG) strlen(keySearchId) : 0;
+
+    /* find the key by CKA_ID. */
+    CK_ULONG  numOfObjReturned = 0;
+    CK_ATTRIBUTE_PTR findKeyTemplatePtr;
+    CK_ULONG  findKeyTemplateSize;
+
+    /* find the key by CKA_LABEL. */
+    CK_ATTRIBUTE findKeyTemplatePass[] =
+    {
+        {CKA_ID, ksid, ksid_len}
+    };
+
+	findKeyTemplatePtr = findKeyTemplatePass;
+    findKeyTemplateSize = sizeof(findKeyTemplatePass)/sizeof(CK_ATTRIBUTE);
+
+    /* call FindObjectsFinal just in case there's another search ongoing for this session. */
+    rc = FunctionListFuncPtr->C_FindObjectsFinal(hSession);
+    if (rc != CKR_OK)
+    {
+        fprintf (stderr, "FAIL: call to the first C_FindObjectsFinal() failed; rc=0x%08x\n", (unsigned int)rc);
+        *phKeys = CK_INVALID_HANDLE;
+        return rc;
+    }
+
+    rc = FunctionListFuncPtr->C_FindObjectsInit(hSession,
+            findKeyTemplatePtr,
+            findKeyTemplateSize
+                                               );
+    if (rc != CKR_OK)
+    {
+        fprintf (stderr, "FAIL: call to C_FindObjectsInit() failed: rc=0x%08x.\n", (unsigned int)rc);
+        *phKeys = CK_INVALID_HANDLE;
+        return rc;
+    }
+
+    /* loop thorugh C_FindObjcts until numOfObjReturned is 0 and we break out
+     * of the loop. we expect to find only 1  key that matches the name.
+     */
+
+    while (CK_TRUE)
+    {
+        rc = FunctionListFuncPtr->C_FindObjects( hSession,
+                phKeys,
+                *numObjects,
+                &numOfObjReturned);
+
+        if (rc != CKR_OK )
+        {
+            fprintf (stderr, "Error: call to C_FindObjects() returned %d objects with error; rc=0x%08x.\n", (int)numOfObjReturned, (unsigned int)rc);
+        }
+
+        if ((numOfObjReturned == 0) || (numOfObjReturned <= *numObjects))
+        {
+			*numObjects = numOfObjReturned;
+            break;
+        }
+    }
+
+    rc = FunctionListFuncPtr->C_FindObjectsFinal(hSession);
+
+    if (rc != CKR_OK)
+    {
+        fprintf (stderr, "FAIL: Call to C_FindObjectsFinal failed; rc=0x%08x.\n", (unsigned int)rc);
+    }
+
+    return rc;
+}
+
+/*
+ ************************************************************************
+ * Function: deleteKey
+ * Delete key from the Key Manager by key handle.
+ ************************************************************************
+ * Parameters: hKey -- the handle of the key on Key Manager to be deleted
+ * Returns: CK_RV
+ ************************************************************************
+ */
+
+CK_RV deleteKey (CK_OBJECT_HANDLE hKey, CK_BBOOL bSetKeyState)
+{
+    CK_RV rc;
+
+    if(bSetKeyState == CK_TRUE)
+    {
+        rc = setKeyStateAttribute(hKey, (KeyState) 3 /* deactivated */);
+        if (rc != 0)
+        {
+            fprintf (stderr, "FAIL: setKeyStateAttribute failed: %u\n", (unsigned int)hKey);
+        }
+    }
+
+    rc = FunctionListFuncPtr->C_DestroyObject (hSession, hKey);
+    if (rc != 0)
+    {
+        fprintf (stderr, "FAIL:  C_DestroyObject failed: %u\n", (unsigned int)hKey);
+    }
+    return rc;
+}
+
+/*
+**************************************************************************
+ * Function: cleanup
+ * Cleans up the local memory, and unloads the dll
+ *************************************************************************
+ * Parameters: none
+ * Return: CK_RV rc
+ *************************************************************************
+ */
+
+void cleanup ()
+{
+    if (hSession != CK_INVALID_HANDLE)
+        FunctionListFuncPtr->C_CloseSession (hSession);
+    if (SlotList)
+    {
+        free (SlotList);
+        SlotList = NULL;
+    }
+    if (FunctionListFuncPtr)
+        FunctionListFuncPtr->C_Finalize(NULL);
+#ifdef __WINDOWS__
+    if (dllHandle)
+        FreeLibrary (dllHandle);
+#else
+    if (dllPtr)
+        dlclose (dllPtr);
+#endif
+
+}
+
+/*
+**************************************************************************
+* Function: isFileExist
+* Check if the file exist
+*************************************************************************
+* Parameters: char* path
+* Return: 1 : true, 0 : false
+*************************************************************************
+*/
+int isFileExist(char* path )
+{
+#ifdef _WIN32
+    struct _stat buffer;
+    return (_stat( path, &buffer) == 0);
+#else
+    struct stat buffer;
+    return (stat( path, &buffer) == 0);
+#endif
+}
+
+/*
+**************************************************************************
+* Function: getPKCS11LibPath
+* Determine the path of CADP PKCS11 library path base on following priorities:
+* 1. From command line input parameter libPath
+* 2. From the environment variable $PKCS11LIBPATH
+* 3. From default installation location of CADP PKCS11 library
+*************************************************************************
+* Parameters: char* path
+* Return: 1 : true, 0 : false
+*************************************************************************
+*/
+char* getPKCS11LibPath(char* libPath)
+{
+    static char * path = NULL;
+    char *pathFromEnv = NULL;
+
+    if ( path != NULL )
+    {
+        return path;
+    }
+    if (( libPath != NULL ) && (strcmp(libPath, "") != 0))
+    {
+        path = libPath;
+    }
+    else
+    {
+        pathFromEnv = getenv("PKCS11LIBPATH");
+        if (pathFromEnv != NULL && strnlen(pathFromEnv, 1024) < 1024)
+        {
+            path = pathFromEnv;
+            for (; *pathFromEnv; pathFromEnv++)
+            {
+                if (!isprint(*pathFromEnv))
+                {
+                    path = NULL;
+                    break;
+                }
+            }
+        }
+
+        if (( path == NULL ) || (strcmp(path, "") == 0))
+        {
+            /*  try to determine by default installation on windows or Unix */
+#ifdef _WIN32
+            if ( isFileExist(WinX64InstallPath))
+            {
+                path = WinX64InstallPath;
+            }
+            else
+            {
+                fprintf(stderr, "FAIL: WinX64InstallPath point to a file that does not exist: %s.", WinX64InstallPath);
+                exit(2);
+            }
+#else
+            if ( isFileExist(UnixInstallPath))
+            {
+                path = UnixInstallPath;
+            }
+            else
+            {
+                fprintf(stderr, "FAIL: UnixInstallPath point to a file that does not exist: %s.", UnixInstallPath);
+                exit(3);
+            }
+#endif
+        }
+        else
+        {
+            if ( isFileExist(path) )
+            {
+                /* file found , okay to return */
+            }
+            else
+            {
+                fprintf(stderr, "FAIL: PKCS11LIBPATH point to a file that does not exist: %s.", path);
+                exit(4);
+            }
+        }
+    }
+    printf("Using PKCS11 library at path: %s\n" , path);
+    return path;
+}
+
+/*
+************************************************************************
+ * Function: initPKCS11Library
+ * Loads the dll and gets the function list from the DLL
+ ***********************************************************************
+ * Parameters: const char* filename -- location of the DLL
+ * Returns: CK_RV rc
+ ***********************************************************************
+ */
+
+CK_RV initPKCS11Library (const char* filename)
+{
+    CK_RV rc;
+    CK_VOID_PTR pInitArgs = NULL_PTR;
+    CK_C_INITIALIZE_ARGS initArgs;
+    CK_C_GetFunctionList get_function_list;
+
+#ifdef _WIN32
+    dllHandle = LoadLibrary (filename);
+    if (!dllHandle)
+    {
+        fprintf(stderr, "FAIL: Cannot Load Library %s.\n", filename);
+        return CKR_FUNCTION_FAILED;
+    }
+
+    get_function_list = (CK_C_GetFunctionList)
+                        GetProcAddress(dllHandle, "C_GetFunctionList");
+
+#else
+    dllPtr = dlopen (filename, RTLD_NOW);
+    if (!dllPtr)
+    {
+        fprintf(stderr, " FAIL: call to dlopen() failed because %s.\n", dlerror());
+        return CKR_FUNCTION_FAILED;
+    }
+    get_function_list = (CK_C_GetFunctionList)
+                        dlsym( dllPtr, "C_GetFunctionList" );
+
+#endif
+
+    if (!get_function_list)
+    {
+        fprintf(stderr, "FAIL: Cannot get Function List from library.\n");
+        return CKR_FUNCTION_FAILED;
+    }
+
+    get_function_list(&FunctionListFuncPtr);
+    initArgs.flags = CKF_DISABLE_FIPS;
+    initArgs.pReserved = NULL_PTR;
+    pInitArgs = (CK_C_INITIALIZE_ARGS_PTR)&initArgs;
+    rc = FunctionListFuncPtr->C_Initialize (pInitArgs);
+
+    return rc;
+}
+
+/*
+ ************************************************************************
+ * Function: initSlotList
+ * Gets the slot list from the Key Manager. The Key Manager will only have 1 slot.
+ ************************************************************************
+ * Parameters: none
+ * returns: CK_RV
+ ************************************************************************
+ */
+
+CK_RV  initSlotList (void)
+{
+    CK_RV rc = CKR_OK;
+    CK_ULONG mechCount = 0;
+    CK_MECHANISM_TYPE_PTR mechList = NULL;
+
+    /* First get the number of slots by passing in NULL in FALSE and NULL */
+    rc = FunctionListFuncPtr->C_GetSlotList (CK_FALSE, NULL_PTR, &SlotCount);
+    if (rc != CKR_OK)
+    {
+        printf ("Error getting number of slots\n");
+        return rc;
+    }
+
+    /* now that we know the number of slots, allocate space. */
+    SlotList = (CK_SLOT_ID_PTR) malloc (SlotCount * sizeof (CK_SLOT_ID));
+
+    /* get the actual slot list */
+    rc = FunctionListFuncPtr->C_GetSlotList (TRUE, SlotList, &SlotCount);
+
+    if (rc != CKR_OK)
+    {
+        printf ("Unable to get Slot List\n");
+    }
+
+    /* get the mechanism list, only obtain for slot id 0 */
+    rc = FunctionListFuncPtr->C_GetMechanismList (0, NULL, &mechCount);
+
+    if (rc != CKR_OK)
+    {
+        printf ("Unable to get Mechanism List Count\n");
+    }
+
+    if(mechCount <= 0)
+    {
+        printf ("Mechanism List Count error; mechCount: %d\n", (int)mechCount);
+        return rc;
+    }
+
+    mechList = (CK_MECHANISM_TYPE_PTR)calloc(mechCount, sizeof(CK_MECHANISM_TYPE));
+
+    rc = FunctionListFuncPtr->C_GetMechanismList (0, mechList, &mechCount);
+    if (rc != CKR_OK)
+    {
+        printf ("Error getting Mechanism List \n");
+    }
+    else
+    {
+        /*	if(mechList != NULL)
+        {
+        	for(i =0; i<mechCount; i++)
+        	{
+        		printf("Mechanism %d: 0x%x\n", i, (unsigned int)mechList[i]);
+        	}
+        	} */
+    }
+    if(mechList)
+        free(mechList);
+    return rc;
+}
+
+
+/*
+ ************************************************************************
+ * Function: openSessionAndLogin
+ ************************************************************************
+ * Opens a session on the Key Manager and logs in as a user.
+ * Sets the session handle global to be used for the remainder of this program.
+ * The password for user login is the password specified to the Key Manager
+ * during agent registration.
+ ************************************************************************
+ * Parameters: none
+ * Returns: CK_RV
+ ************************************************************************
+ */
+CK_RV openSessionAndLogin ( char* pin, int slotId )
+{
+    CK_RV rc = CKR_OK;
+    rc = FunctionListFuncPtr->C_OpenSession ( SlotList[slotId],
+            0,
+            (void *)"pkcs11_sample_session",
+            NULL_PTR,
+            &hSession
+                                            );
+    if (rc != CKR_OK)
+    {
+        printf ("Unable to OpenSession\n");
+        return rc;
+    }
+    rc = FunctionListFuncPtr->C_Login (
+             hSession,
+             CKU_USER,
+             (CK_UTF8CHAR *)pin,
+             (CK_ULONG)strlen(pin)
+         );
+    if (rc != CKR_OK)
+    {
+        printf ("Unable to login\n");
+    }
+    return rc;
+}
+
+CK_RV getAsymAttributesValue(CK_OBJECT_HANDLE hKey, CK_OBJECT_CLASS	 objClass, CK_BYTE modulusBuf[], CK_ULONG * pModulusBufSize,
+                             CK_BYTE pubExponentBuf[], CK_ULONG *ppubExponentBufSize, CK_BYTE privExponentBuf[], CK_ULONG *pprivExponentBufSize)
+{
+    CK_RV		rc = CKR_OK;
+    CK_ULONG	modulusBits = MODULUS_BITS;
+
+    char        keyUuid[128];
+    char        keyMuid[128];
+    char        keyImportedId[128];
+    char        keyAlias[256];
+    CK_BYTE     keyIdBuf[256];
+
+    char        keyLabel[256]= {0};
+    char        custom1[1024]= {0};
+    char        custom2[1024]= {0};
+    char        custom3[1024]= {0};
+    char        custom4[1024]= {0};
+    char        custom5[1024]= {0};
+    unsigned int i, pubExponentIdx, privExponentIdx;
+
+    CK_BBOOL    bEncrypt,bUnwrap,bToken,bWrap,bVerify;
+    CK_BBOOL    bCacheOnHost;
+
+    CK_ULONG    attrValueLen;
+    CK_ULONG    ulCachedTime = 0;
+
+    char       *pAttr = NULL;
+    CK_BYTE    curveId[64] = {0};
+    CK_KEY_TYPE keytype = CKK_RSA;
+
+    CK_ATTRIBUTE getAttrsTemplate[] =
+    {
+        {CKA_ID, keyIdBuf, sizeof(keyIdBuf) },                              /*  0 */
+        {CKA_LABEL, (CK_UTF8CHAR *)keyLabel, sizeof(keyLabel) },
+        {CKA_CLASS, &objClass, sizeof(objClass) },
+        {CKA_KEY_TYPE, &keytype, sizeof(keytype) },
+
+        {CKA_THALES_OBJECT_UUID, keyUuid, sizeof(keyUuid)},                       /*  4 */
+        {CKA_THALES_OBJECT_MUID, keyMuid, sizeof(keyMuid)},                       /*  5 */
+        {CKA_THALES_OBJECT_ALIAS, keyAlias, sizeof(keyAlias)},                    /*  6 */
+        {CKA_THALES_OBJECT_IKID, keyImportedId, sizeof(keyImportedId)},           /*  7 */
+
+        {CKA_THALES_CUSTOM_1, custom1, sizeof(custom1)},
+        {CKA_THALES_CUSTOM_2, custom2, sizeof(custom2)},
+        {CKA_THALES_CUSTOM_3, custom3, sizeof(custom3)},                    /*  */
+        {CKA_THALES_CUSTOM_4, custom4, sizeof(custom4)},
+        {CKA_THALES_CUSTOM_5, custom5, sizeof(custom5)},
+        {CKA_ENCRYPT, &bEncrypt,sizeof(bEncrypt)},
+        {CKA_UNWRAP,  &bUnwrap, sizeof(bUnwrap)},
+        {CKA_TOKEN,   &bToken,  sizeof(bToken)},
+        {CKA_WRAP,    &bWrap,   sizeof(bWrap)},
+        {CKA_VERIFY,  &bVerify, sizeof(bVerify)},
+
+        {CKA_THALES_CACHED_ON_HOST, &bCacheOnHost,   sizeof(bCacheOnHost)},       /*   */
+        {CKA_THALES_KEY_CACHED_TIME, &ulCachedTime,  sizeof(ulCachedTime)},
+
+        {CKA_MODULUS_BITS, &modulusBits, sizeof(modulusBits)},
+        {CKA_MODULUS, modulusBuf, *pModulusBufSize },
+        {CKA_EC_PARAMS, curveId, 64 },
+        {CKA_PUBLIC_EXPONENT, pubExponentBuf, *ppubExponentBufSize },
+        {CKA_PRIVATE_EXPONENT, privExponentBuf, *pprivExponentBufSize }
+    };
+
+    CK_ULONG getAttrsTemplateSize = sizeof(getAttrsTemplate)/sizeof(CK_ATTRIBUTE);
+
+    pubExponentIdx = getAttrsTemplateSize-2;
+    privExponentIdx = getAttrsTemplateSize-1;
+
+    if(objClass == CKO_SECRET_KEY)
+    {
+        getAttrsTemplateSize -= 4;
+    }
+ 
+    rc = FunctionListFuncPtr->C_GetAttributeValue(hSession,
+            hKey,
+            getAttrsTemplate,
+            getAttrsTemplateSize);
+
+    if (rc != CKR_OK)
+    {
+        printf ("Error getting key attributes: %08x.\n", (unsigned int)rc);
+        return rc;
+    }
+
+    printf("Key Handle: %08x,\n", (unsigned int)hKey);
+    printf("CKA_LABEL: '%.*s'\n", (int) getAttrsTemplate[1].ulValueLen, keyLabel);
+    printf("CKA_CLASS: %08x.\n", (unsigned int)objClass);
+  
+    printf("CKA_THALES_OBJECT_UUID:  '%.*s'\n", (int)getAttrsTemplate[4].ulValueLen, keyUuid);
+    printf("CKA_THALES_OBJECT_MUID:  '%.*s'\n", (int)getAttrsTemplate[5].ulValueLen, keyMuid);
+    printf("CKA_THALES_OBJECT_ALIAS: '%.*s'\n", (int)getAttrsTemplate[6].ulValueLen, keyAlias);
+    printf("CKA_THALES_OBJECT_IKID:  '%.*s'\n", (int)getAttrsTemplate[7].ulValueLen, keyImportedId);
+
+    printf("CKA_THALES_CACHE_ON_HOST:  %s\n", bCacheOnHost==CK_TRUE ? "Yes" : "No" );
+    printf("CKA_THALES_CACHED_TIME:  %u.\n", (unsigned int)ulCachedTime);
+
+    if(objClass != CKO_SECRET_KEY)
+    {
+        if (keytype == CKK_EC) {
+            printf("CKA_EC_PARAMS: '%.*s'\n", (int) getAttrsTemplate[getAttrsTemplateSize-3].ulValueLen, curveId);
+        } else {
+            printf("CKA_MODULUS: ");
+            attrValueLen = getAttrsTemplate[getAttrsTemplateSize-4].ulValueLen;
+            printf( " %u, ", (unsigned int)attrValueLen );
+            *pModulusBufSize = attrValueLen;
+
+            pAttr = (char *)calloc(sizeof(CK_BYTE), attrValueLen*2+1);
+            if(pAttr == NULL)
+            {
+                printf("Error allocating memory.");
+                return CKR_HOST_MEMORY;
+            }
+
+            for(i = 0; i<attrValueLen; i++)
+            {
+                snprintf(pAttr+i*2, 3, "%02x", modulusBuf[i]);
+            }
+            pAttr[i*2] = '\0';
+            printf("\t %s.\n", pAttr);
+            if(pAttr)
+            {
+                free(pAttr);
+                pAttr = NULL;
+            }
+
+        if( objClass == CKO_PUBLIC_KEY ){
+            printf("CKA_PUBLIC_EXPONENT: ");
+            attrValueLen = getAttrsTemplate[pubExponentIdx].ulValueLen;
+            printf( " %u, ", (unsigned int)attrValueLen );
+            *ppubExponentBufSize = attrValueLen;
+
+            pAttr = (char *)calloc(sizeof(CK_BYTE), attrValueLen*2+1);
+            if(pAttr == NULL)
+            {
+                printf("Error allocating memory.");
+                return CKR_HOST_MEMORY;
+            }
+
+            for(i = 0; i<attrValueLen; i++)
+            {
+                snprintf(pAttr+i*2, 3, "%02x", pubExponentBuf[i]);
+            }
+            pAttr[i*2] = '\0';
+            printf("\t %s.\n", pAttr);
+
+            if(pAttr)
+            {
+                free(pAttr);
+                pAttr = NULL;
+            }
+        }
+        else if( objClass == CKO_PRIVATE_KEY ){
+            printf("CKA_PUBLIC_EXPONENT: ");
+            attrValueLen = getAttrsTemplate[pubExponentIdx].ulValueLen;
+            printf( " %u, ", (unsigned int)attrValueLen );
+            *ppubExponentBufSize = attrValueLen;
+
+            pAttr = (char *)calloc(sizeof(CK_BYTE), attrValueLen*2+1);
+            if(pAttr == NULL)
+            {
+                printf("Error allocating memory.");
+                return CKR_HOST_MEMORY;
+            }
+
+            for(i = 0; i<attrValueLen; i++)
+            {
+                snprintf(pAttr+i*2, 3, "%02x", pubExponentBuf[i]);
+            }
+            pAttr[i*2] = '\0';
+            printf("\t %s.\n", pAttr);
+
+            if(pAttr)
+            {
+                free(pAttr);
+                pAttr = NULL;
+            }
+            printf("CKA_PRIVATE_EXPONENT: ");
+            attrValueLen = getAttrsTemplate[privExponentIdx].ulValueLen;
+            printf( " %u, ", (unsigned int)attrValueLen );
+            *pprivExponentBufSize = attrValueLen;
+
+            pAttr = (char *)calloc(sizeof(CK_BYTE), attrValueLen*2+1);
+            if(pAttr == NULL)
+            {
+                printf("Error allocating memory.");
+                return CKR_HOST_MEMORY;
+            }
+
+            for(i = 0; i<attrValueLen; i++)
+            {
+                snprintf(pAttr+i*2, 3, "%02x", privExponentBuf[i]);
+            }
+            pAttr[i*2] = '\0';
+            printf("\t %s.\n", pAttr);
+
+            if(pAttr)
+            {
+                free(pAttr);
+                pAttr = NULL;
+            }
+        }
+        printf("CKA_MODULUS_BITS: %u.\n", (unsigned int)modulusBits);
+    }
+
+    printf("CKA_THALES_CUSTOM_1: %.*s\n", (int)getAttrsTemplate[7].ulValueLen, custom1);
+    printf("CKA_THALES_CUSTOM_2: %.*s\n", (int)getAttrsTemplate[8].ulValueLen, custom2);
+    printf("CKA_THALES_CUSTOM_3: %.*s\n", (int)getAttrsTemplate[9].ulValueLen, custom3);
+    printf("CKA_THALES_CUSTOM_4: %.*s\n", (int)getAttrsTemplate[10].ulValueLen, custom4);
+    printf("CKA_THALES_CUSTOM_5: %.*s\n", (int)getAttrsTemplate[11].ulValueLen, custom5);
+
+    printf("CKA_ENCRYPT: %s\n", bEncrypt ? "true" : "false");
+    printf("CKA_UNWRAP:  %s\n", bUnwrap  ? "true" : "false");
+    printf("CKA_TOKEN:   %s\n", bToken   ? "true" : "false");
+    printf("CKA_WRAP:    %s\n", bWrap    ? "true" : "false");
+    printf("CKA_VERIFY:  %s\n", bVerify  ? "true" : "false");
+
+    return rc;
+}
+
+CK_RV getSymAttributesValue(CK_OBJECT_HANDLE hKey, CK_ULONG keyDateCount, CK_ATTRIBUTE_TYPE attrTypes[], char *pKeyLabelOut)
+{
+    CK_RV		rc = CKR_OK;
+    CK_DATE     createDate = {0}, endDate = {0};
+    CK_BYTE     keyIdBuf[256];
+    char        keyLabel[256];
+    char        keyUuid[128];
+    char        keyMuid[128];
+    char        keyImportedId[128];
+    char        keyAlias[256];
+    CK_ULONG    ulCachedTime, i;
+    CK_ULONG    ulLifeSpan=0;
+    CK_OBJECT_CLASS	keyCls;
+    CK_LONG     lKeyVersion;
+    char        ch_year[5];
+    char        ch_mon[3];
+    char        ch_mday[3];
+
+    char        serialno[256]= {0};
+    char        custom[5][1024] = { 0 };
+
+    CK_BBOOL    bCacheOnHost, bVersioned, blaSensitive, blnExtractable;
+    int         custom1Index = 19;
+
+    CK_ULONG    ulCreationTime, ulDeactivateTime = 0;
+    CK_ATTRIBUTE_PTR pKeyTemplate = NULL;
+    CK_DATE     keyTransDates[KEY_TRANS_DATES_MAX];
+    char        *pKeyDateDesc = NULL;
+
+    CK_ATTRIBUTE getAttrsTemplate[] =
+    {
+        {CKA_ID, keyIdBuf, sizeof(keyIdBuf) },                                    /*  0 */
+        {CKA_LABEL, keyLabel, sizeof(keyLabel) },                                 /*  1 */
+        {CKA_SERIAL_NUMBER, serialno, sizeof(serialno)},
+        {CKA_CLASS, &keyCls, sizeof(keyCls) },                                    /*  3 */
+
+        {CKA_THALES_DATE_OBJECT_CREATE, &createDate, sizeof(createDate)},
+        {CKA_THALES_DATE_KEY_DEACTIVATION, &endDate, sizeof(endDate)},
+        {CKA_THALES_CACHED_ON_HOST, &bCacheOnHost,   sizeof(bCacheOnHost)},       /*  6 */
+        {CKA_THALES_KEY_CACHED_TIME, &ulCachedTime,  sizeof(ulCachedTime)},
+        {CKA_THALES_OBJECT_UUID, keyUuid, sizeof(keyUuid)},                       /*  8 */
+        {CKA_THALES_OBJECT_MUID, keyMuid, sizeof(keyMuid)},
+        {CKA_THALES_OBJECT_ALIAS, keyAlias, sizeof(keyAlias)},                    /*  10 */
+        {CKA_THALES_OBJECT_IKID, keyImportedId, sizeof(keyImportedId)},           /* 11 */
+        {CKA_THALES_KEY_VERSION, &lKeyVersion, sizeof(lKeyVersion)},		      /* 12 */
+        {CKA_THALES_KEY_VERSION_LIFE_SPAN, &ulLifeSpan, sizeof ulLifeSpan},       /* 13 */
+        {CKA_THALES_VERSIONED_KEY, &bVersioned, sizeof(bVersioned) },             /* 14 */
+        {CKA_THALES_DATE_OBJECT_CREATE_EL, &ulCreationTime,  sizeof(ulCreationTime)},
+        {CKA_THALES_DATE_KEY_DEACTIVATION_EL, &ulDeactivateTime,  sizeof(ulDeactivateTime)},
+
+        {CKA_ALWAYS_SENSITIVE,	&blaSensitive,	sizeof(CK_BBOOL)	},
+        {CKA_NEVER_EXTRACTABLE,	&blnExtractable,	sizeof(CK_BBOOL)	},
+
+        {CKA_THALES_CUSTOM_1, custom[0], sizeof(custom[0])},                          /* 17 */
+        {CKA_THALES_CUSTOM_2, custom[1], sizeof(custom[1])},
+        {CKA_THALES_CUSTOM_3, custom[2], sizeof(custom[2])},
+        {CKA_THALES_CUSTOM_4, custom[3], sizeof(custom[3])},                          /* 20 */
+        {CKA_THALES_CUSTOM_5, custom[4], sizeof(custom[4])}		                      /* 21 */
+    };
+    CK_ULONG getAttrsTemplateSize = sizeof(getAttrsTemplate)/sizeof(CK_ATTRIBUTE);
+
+    pKeyTemplate = (CK_ATTRIBUTE_PTR)calloc( (getAttrsTemplateSize + keyDateCount), sizeof(CK_ATTRIBUTE) );
+    if(!pKeyTemplate)
+    {
+        printf ("Error allocating memory for pKeyTemplate!\n");
+        return CKR_HOST_MEMORY;
+    }
+
+    for(i=0; i<getAttrsTemplateSize; i++)
+    {
+        pKeyTemplate[i].type = getAttrsTemplate[i].type;
+        pKeyTemplate[i].pValue = getAttrsTemplate[i].pValue;
+        pKeyTemplate[i].ulValueLen = getAttrsTemplate[i].ulValueLen;
+    }
+
+    for(i=0; i<keyDateCount; i++ )
+    {
+        pKeyTemplate[getAttrsTemplateSize+i].type = attrTypes[i];
+        pKeyTemplate[getAttrsTemplateSize+i].pValue = &keyTransDates[i];
+        pKeyTemplate[getAttrsTemplateSize+i].ulValueLen = sizeof(CK_DATE);
+    }
+
+    getAttrsTemplateSize += keyDateCount;
+
+    rc = FunctionListFuncPtr->C_GetAttributeValue(hSession,
+            hKey,
+            pKeyTemplate,
+            getAttrsTemplateSize);
+
+    if (rc != CKR_OK)
+    {
+        printf ("Error getting key attributes: %08x.\n", (unsigned int)rc);
+        return rc;
+    }
+
+    printf("CKA_ID: '%.*s'\n", (int)pKeyTemplate[0].ulValueLen, keyIdBuf);
+    printf("CKA_LABEL: '%.*s'\n", (int)pKeyTemplate[1].ulValueLen, keyLabel);
+    printf("CKA_SERIAL_NUMBER: '%.*s'\n", (int)pKeyTemplate[2].ulValueLen, serialno);
+
+    if (pKeyLabelOut)
+    {
+        strncpy(pKeyLabelOut, keyLabel, (size_t) pKeyTemplate[1].ulValueLen);
+        pKeyLabelOut[pKeyTemplate[1].ulValueLen] = '\0';
+    }
+    printf("CKA_CLASS: %08x\n", (unsigned int)keyCls);
+
+    memcpy(ch_year, createDate.year, sizeof(createDate.year));
+    ch_year[4] = '\0';
+    memcpy(ch_mon, createDate.month, sizeof(createDate.month));
+    ch_mon[2] = '\0';
+    memcpy(ch_mday, createDate.day, sizeof(createDate.day));
+    ch_mday[2] = '\0';
+    printf("CKA_THALES_DATE_OBJECT_CREATE: year: %s, month: %s, day: %s\n", ch_year, ch_mon, ch_mday);
+    printf("CKA_THALES_DATE_OBJECT_CREATE_EL, Creation Time: %u.\n", (unsigned int)ulCreationTime);
+
+    memcpy(ch_year, endDate.year, sizeof(endDate.year));
+    ch_year[4] = '\0';
+    memcpy(ch_mon, endDate.month, sizeof(endDate.month));
+    ch_mon[2] = '\0';
+    memcpy(ch_mday, endDate.day, sizeof(endDate.day));
+    ch_mday[2] = '\0';
+    printf("CKA_THALES_DATE_KEY_DEACTIVATION: year: %s, month: %s, day: %s\n", ch_year, ch_mon, ch_mday);
+    printf("CKA_THALES_DATE_KEY_DEACTIVATION_EL, Deactivation Time: %u.\n", (unsigned int)ulDeactivateTime);
+
+    printf("CKA_THALES_CACHE_ON_HOST:  %s\n", bCacheOnHost==CK_TRUE ? "Yes" : "No" );
+    printf("CKA_THALES_VERSIONED_KEY:  %s\n", bVersioned  ? "true" : "false");
+    printf("CKA_THALES_CACHED_TIME:  %u\n", (unsigned int)ulCachedTime);
+
+    printf("CKA_NEVER_EXTRACTABLE: \t%s\n", blnExtractable  ? "true" : "false");
+    printf("CKA_ALWAYS_SENSITIVE:  \t%s\n", blaSensitive  ? "true" : "false");
+
+    printf("CKA_THALES_OBJECT_UUID:  '%.*s'\n", (int)pKeyTemplate[ 8].ulValueLen, keyUuid);
+    printf("CKA_THALES_OBJECT_MUID:  '%.*s'\n", (int)pKeyTemplate[ 9].ulValueLen, keyMuid);
+    printf("CKA_THALES_OBJECT_ALIAS: '%.*s'\n", (int)pKeyTemplate[10].ulValueLen, keyAlias);
+    printf("CKA_THALES_OBJECT_IKID:  '%.*s'\n", (int)pKeyTemplate[11].ulValueLen, keyImportedId);
+
+    printf("CKA_THALES_KEY_VERSION: %d\n", (int)lKeyVersion);
+
+    if ((int)pKeyTemplate[13].ulValueLen > -1)
+        printf("CKA_THALES_KEY_VERSION_LIFE_SPAN: %lu\n", ulLifeSpan);
+
+    for(i=0; i<5; i++)
+    {
+        custom[i][(int)pKeyTemplate[custom1Index+i].ulValueLen] = 0;
+        printf("CKA_THALES_CUSTOM_%d: '%s' (length %d)\n", (int)i+1, custom[i], (int)pKeyTemplate[custom1Index+i].ulValueLen);
+    }
+
+    for(i=0; i<keyDateCount; i++ )
+    {
+
+        memcpy(ch_year, keyTransDates[i].year, sizeof(endDate.year));
+        ch_year[4] = '\0';
+        memcpy(ch_mon, keyTransDates[i].month, sizeof(endDate.month));
+        ch_mon[2] = '\0';
+        memcpy(ch_mday, keyTransDates[i].day, sizeof(endDate.day));
+        ch_mday[2] = '\0';
+
+        if(attrTypes[i] == 0) continue;
+
+        switch(attrTypes[i])
+        {
+        case CKA_THALES_DATE_OBJECT_CREATE:
+            pKeyDateDesc = "CKA_THALES_DATE_OBJECT_CREATE";
+            break;
+        case CKA_THALES_DATE_OBJECT_DESTROY:
+            pKeyDateDesc = "CKA_THALES_DATE_OBJECT_DESTROY";
+            break;
+        case CKA_THALES_DATE_KEY_ACTIVATION:
+            pKeyDateDesc = "CKA_THALES_DATE_KEY_ACTIVATION";
+            break;
+
+        case CKA_THALES_DATE_KEY_SUSPENSION:
+            pKeyDateDesc = "CKA_THALES_DATE_KEY_SUSPENSION";
+            break;
+        case CKA_THALES_DATE_KEY_DEACTIVATION:
+            pKeyDateDesc = "CKA_THALES_DATE_KEY_DEACTIVATION";
+            break;
+        case CKA_THALES_DATE_KEY_COMPROMISED:
+            pKeyDateDesc = "CKA_THALES_DATE_KEY_COMPROMISED";
+            break;
+
+        case CKA_THALES_DATE_KEY_COMPROMISE_OCCURRENCE:
+            pKeyDateDesc = "CKA_THALES_DATE_KEY_COMPROMISE_OCCURRENCE";
+            break;
+        case CKA_THALES_DATE_KEY_PROCESS_START:
+            pKeyDateDesc = "CKA_THALES_DATE_KEY_PROCESS_START";
+            break;
+        case CKA_THALES_DATE_KEY_PROTECT_STOP:
+            pKeyDateDesc = "CKA_THALES_DATE_KEY_PROTECT_STOP";
+            break;
+        }
+
+        if(pKeyDateDesc)
+            printf("%s: year: %s, month: %s, day: %s.\n", pKeyDateDesc, ch_year, ch_mon, ch_mday);
+    }
+
+    if( pKeyTemplate )
+    {
+        free ( pKeyTemplate );
+    }
+    return rc;
+}
+
+
+CK_RV getAttributesValue(CK_OBJECT_HANDLE hKey)
+{
+    CK_RV		rc = CKR_OK;
+    CK_DATE     createDate, endDate;
+    CK_BYTE     keyIdBuf[256];
+    char        keyLabel[256];
+    char        keyUuid[128];
+    char        keyMuid[128];
+    char        keyImportedId[128];
+    char        keyAlias[256];
+    CK_ULONG    ulCachedTime, i;
+    CK_ULONG    ulLifeSpan=0;
+    CK_OBJECT_CLASS	keyCls;
+    CK_LONG     lKeyVersion;
+    char        ch_year[5];
+    char        ch_mon[3];
+    char        ch_mday[3];
+
+    char        serialno[256]= {0};
+    char        custom[5][1024];
+
+    CK_BBOOL    bCacheOnHost, bVersioned, blaSensitive, blnExtractable;
+    int         custom1Index = 11;
+
+    CK_ULONG    ulCreationTime, ulDeactivateTime = 0;
+    CK_ATTRIBUTE_PTR pKeyTemplate = NULL;
+    CK_DATE     keyTransDates[KEY_TRANS_DATES_MAX];
+    char        *pKeyDateDesc = NULL;
+
+    CK_ATTRIBUTE getAttrsTemplate[] =
+    {
+        {CKA_ID, keyIdBuf, sizeof(keyIdBuf) },                                    /*  0 */
+        {CKA_LABEL, keyLabel, sizeof(keyLabel) },                                 /*  1 */
+        {CKA_SERIAL_NUMBER, serialno, sizeof(serialno)},
+        {CKA_CLASS, &keyCls, sizeof(keyCls) },                                    /*  3 */
+
+        {CKA_THALES_OBJECT_UUID, keyUuid, sizeof(keyUuid)},                       /*  4 */
+        {CKA_THALES_OBJECT_MUID, keyMuid, sizeof(keyMuid)},
+        {CKA_THALES_OBJECT_ALIAS, keyAlias, sizeof(keyAlias)},                    /*  6 */
+        {CKA_THALES_OBJECT_IKID, keyImportedId, sizeof(keyImportedId)},           /* 7 */
+        {CKA_THALES_VERSIONED_KEY, &bVersioned, sizeof(bVersioned) },             /* 8 */
+
+        {CKA_ALWAYS_SENSITIVE,	&blaSensitive,	sizeof(CK_BBOOL)	},
+        {CKA_NEVER_EXTRACTABLE,	&blnExtractable,	sizeof(CK_BBOOL)	},
+
+        {CKA_THALES_CUSTOM_1, custom[0], sizeof(custom[0])},                          /* 11 */
+        {CKA_THALES_CUSTOM_2, custom[1], sizeof(custom[1])},
+        {CKA_THALES_CUSTOM_3, custom[2], sizeof(custom[2])},
+        {CKA_THALES_CUSTOM_4, custom[3], sizeof(custom[3])},                          /* 14 */
+        {CKA_THALES_CUSTOM_5, custom[4], sizeof(custom[4])}		                      /* 15 */
+    };
+    CK_ULONG getAttrsTemplateSize = sizeof(getAttrsTemplate)/sizeof(CK_ATTRIBUTE);
+
+    pKeyTemplate = (CK_ATTRIBUTE_PTR)calloc( (getAttrsTemplateSize), sizeof(CK_ATTRIBUTE) );
+    if(!pKeyTemplate)
+    {
+        printf ("Error allocating memory for pKeyTemplate!\n");
+        return CKR_HOST_MEMORY;
+    }
+
+    for(i=0; i<getAttrsTemplateSize; i++)
+    {
+        pKeyTemplate[i].type = getAttrsTemplate[i].type;
+        pKeyTemplate[i].pValue = getAttrsTemplate[i].pValue;
+        pKeyTemplate[i].ulValueLen = getAttrsTemplate[i].ulValueLen;
+    }
+
+    rc = FunctionListFuncPtr->C_GetAttributeValue(hSession,
+            hKey,
+            pKeyTemplate,
+            getAttrsTemplateSize);
+
+    if (rc != CKR_OK)
+    {
+        printf ("Error getting key attributes: %08x.\n", (unsigned int)rc);
+        return rc;
+    }
+
+    printf("CKA_ID: '%.*s'\n", (int)pKeyTemplate[0].ulValueLen, keyIdBuf);
+    printf("CKA_LABEL: '%.*s'\n", (int)pKeyTemplate[1].ulValueLen, keyLabel);
+    printf("CKA_CLASS: %08x\n", (unsigned int)keyCls);
+
+    printf("CKA_THALES_VERSIONED_KEY:  %s\n", bVersioned  ? "true" : "false");
+
+    printf("CKA_NEVER_EXTRACTABLE: \t%s\n", blnExtractable  ? "true" : "false");
+    printf("CKA_ALWAYS_SENSITIVE:  \t%s\n", blaSensitive  ? "true" : "false");
+
+    printf("CKA_THALES_OBJECT_UUID:  '%.*s'\n", (int)pKeyTemplate[4].ulValueLen, keyUuid);
+    printf("CKA_THALES_OBJECT_MUID:  '%.*s'\n", (int)pKeyTemplate[5].ulValueLen, keyMuid);
+    printf("CKA_THALES_OBJECT_ALIAS: '%.*s'\n", (int)pKeyTemplate[6].ulValueLen, keyAlias);
+    printf("CKA_THALES_OBJECT_IKID:  '%.*s'\n", (int)pKeyTemplate[7].ulValueLen, keyImportedId);
+
+	for(i=0; i<5; i++)
+    {
+        custom[i][(int)pKeyTemplate[custom1Index+i].ulValueLen] = 0;
+        printf("CKA_THALES_CUSTOM_%d: '%s' (length %d)\n", (int)i+1, custom[i], (int)pKeyTemplate[custom1Index+i].ulValueLen);
+    }
+
+    if( pKeyTemplate )
+    {
+        free ( pKeyTemplate );
+    }
+    return rc;
+}
+
+CK_RV createObject(char *keyLabel)
+{
+    CK_RV               rc = CKR_OK;
+    CK_UTF8CHAR         app[] = { "CADP_PKCS11_SAMPLE" };
+    CK_UTF8CHAR         keyValue[DEFAULT_KEYLEN];
+    CK_OBJECT_CLASS     keyClass = CKO_SECRET_KEY;
+    CK_KEY_TYPE         keyType = CKK_AES;
+    CK_ULONG            keySize = DEFAULT_KEYLEN; /* 256 bits */
+    CK_BBOOL            bFalse = CK_FALSE;
+    CK_BBOOL            bTrue = CK_TRUE;
+    CK_OBJECT_HANDLE    hKey = 0x0;
+
+    CK_UTF8CHAR  *label = (CK_UTF8CHAR *) keyLabel;
+    CK_ULONG len = (CK_ULONG) strlen(keyLabel);
+
+    /* AES key template.
+     * CKA_LABEL is the name of the key and will be displayed on the Key Manager
+     * CKA_VALUE is the bytes that make up the AES key.
+     */
+
+    CK_ATTRIBUTE aesKeyTemplate[] =
+    {
+        {CKA_ID,            label,  len},
+        {CKA_LABEL,         label,  len},
+        {CKA_APPLICATION,   &app,       sizeof(app)     },
+        {CKA_CLASS,         &keyClass,  sizeof(keyClass)},
+        {CKA_KEY_TYPE,      &keyType,   sizeof(keyType) },
+        {CKA_VALUE,         &keyValue,  sizeof(keyValue)},
+        {CKA_VALUE_LEN,     &keySize,   sizeof(keySize) },
+        {CKA_TOKEN,         &bTrue,     sizeof(bTrue)   },
+        {CKA_ENCRYPT,       &bTrue,     sizeof(bTrue)   },
+        {CKA_DECRYPT,       &bTrue,     sizeof(bTrue)   },
+        {CKA_SIGN,          &bFalse,    sizeof(bFalse)  },
+        {CKA_VERIFY,        &bFalse,    sizeof(bFalse)  },
+        {CKA_WRAP,          &bTrue,     sizeof(bTrue)   },
+        {CKA_UNWRAP,        &bFalse,    sizeof(bFalse)  },
+        {CKA_EXTRACTABLE,       &bFalse,    sizeof(bFalse)  },
+        {CKA_ALWAYS_SENSITIVE,  &bAlwaysSensitive,    sizeof(CK_BBOOL)  },
+        {CKA_NEVER_EXTRACTABLE, &bNeverExtractable,     sizeof(CK_BBOOL)   },
+        {CKA_SENSITIVE,         &bTrue,     sizeof(bTrue)   }
+    };
+    CK_ULONG    aesKeyTemplateSize = sizeof(aesKeyTemplate)/sizeof(CK_ATTRIBUTE);
+
+    memcpy(keyValue, "\xEF\x43\x59\xD8\xD5\x80\xAA\x4F\x7F\x03\x6D\x6F\x04\xFC\x6A\x94\x2B\x7E\x15\x16\x28\xAE\xD2\xA6\xAB\xF7\x15\x88\x09\xCF\x4F\x3C", DEFAULT_KEYLEN);
+
+    rc = FunctionListFuncPtr->C_CreateObject (hSession,
+            aesKeyTemplate,
+            aesKeyTemplateSize,
+            &hKey
+                                             );
+    if (rc != CKR_OK || hKey == 0)
+    {
+        fprintf (stderr, "Error in C_CreateObject(), return value: %d\n", (int)rc);
+    }
+
+    return rc;
+}
+
+CK_RV createOpaque (char* olabel, char *value, int vlen)
+{
+    CK_RV               rc = CKR_OK;
+    CK_UTF8CHAR         app[] = { "CADP_PKCS11_SAMPLE" };
+    CK_UTF8CHAR         keyValue[4096];
+    CK_OBJECT_CLASS     keyClass = CKO_THALES_OPAQUE_OBJECT;
+    CK_KEY_TYPE         keyType = CKK_AES;
+    CK_ULONG            keySize = (CK_ULONG) vlen;
+    CK_BBOOL            bFalse = CK_FALSE;
+    CK_BBOOL            bTrue = CK_TRUE;
+    CK_OBJECT_HANDLE    hKey = 0x0;
+
+    CK_UTF8CHAR  *label = (CK_UTF8CHAR *) olabel;
+    CK_ULONG len = (CK_ULONG) strlen(olabel);
+
+    /* AES key template.
+     * CKA_LABEL is the name of the key and will be displayed on the Key Manager
+     * CKA_VALUE is the bytes that make up the AES key.
+     */
+
+    CK_ATTRIBUTE ooTemplate[] =
+    {
+        {CKA_ID,            label,  len},
+        {CKA_LABEL,         label,  len},
+        {CKA_APPLICATION,   &app,       sizeof(app)     },
+        {CKA_CLASS,         &keyClass,  sizeof(keyClass)},
+        {CKA_KEY_TYPE,      &keyType,   sizeof(keyType) },
+        {CKA_VALUE,         &keyValue,   (CK_ULONG)vlen  },
+        {CKA_VALUE_LEN,     &keySize,   sizeof(keySize) },
+        {CKA_TOKEN,         &bTrue,     sizeof(bTrue)   },
+        {CKA_ENCRYPT,       &bTrue,     sizeof(bTrue)   },
+        {CKA_DECRYPT,       &bTrue,     sizeof(bTrue)   },
+        {CKA_SIGN,          &bTrue,    sizeof(bTrue)  },
+        {CKA_VERIFY,        &bTrue,    sizeof(bTrue)  },
+        {CKA_WRAP,          &bTrue,     sizeof(bTrue)   },
+        {CKA_UNWRAP,        &bFalse,    sizeof(bFalse)  },
+        {CKA_EXTRACTABLE,       &bFalse,    sizeof(bFalse)  },
+        {CKA_ALWAYS_SENSITIVE,	&bAlwaysSensitive,	sizeof(CK_BBOOL)	},
+        {CKA_NEVER_EXTRACTABLE,	&bNeverExtractable,	sizeof(CK_BBOOL)	},
+        {CKA_SENSITIVE,         &bTrue,     sizeof(bTrue)   }
+    };
+    CK_ULONG    ooTemplateSize = sizeof(ooTemplate)/sizeof(CK_ATTRIBUTE);
+
+    memcpy(keyValue, value, vlen);
+    //memcpy(keyValue, "\xEF\x43\x59\xD8\xD5\x80\xAA\x4F\x7F\x03\x6D\x6F\x04\xFC\x6A\x94\x2B\x7E\x15\x16\x28\xAE\xD2\xA6\xAB\xF7\x15\x88\x09\xCF\x4F\x3C", KEYLEN);
+
+    rc = FunctionListFuncPtr->C_CreateObject (hSession,
+            ooTemplate,
+            ooTemplateSize,
+            &hKey
+                                             );
+    if (rc != CKR_OK || hKey == 0)
+    {
+        fprintf (stderr, "Error in C_CreateObject(), return value: %d\n", (int)rc);
+    }
+
+    return rc;
+}
+
+char **splitKeyAliases(char *keyAlias, unsigned int *pcount)
+{
+    int index;
+    char *pch =keyAlias;
+    char **aliases = NULL;
+    *pcount = 0;
+
+    if(!keyAlias) return NULL;
+
+    while(*pch)
+    {
+        if (*pch == ',' || *pch == ';')
+            ++(*pcount);
+        pch++;
+    }
+    ++(*pcount);
+
+    aliases = (char **)calloc( *pcount, sizeof(char *) );
+    if(!aliases)
+    {
+        printf ("Error allocating memory for aliases\n");
+        return NULL;
+    }
+
+    index = 0;
+    pch = strtok (keyAlias, ",;");
+
+    while(pch != NULL)
+    {
+
+        aliases[index++] = strdup( pch );
+
+        pch = strtok (NULL, ",;");
+    }
+
+    return aliases;
+}
+
+/*
+ ************************************************************************
+ * Function: createKey
+ * Creates and AES key on the Key Manager.
+ * The keyLabel is the name of the key displayed on the Key Manager.
+ * key_size, the key size for symmetric key in bytes
+ ************************************************************************
+ * Returns: CK_RV
+ ************************************************************************
+ */
+
+CK_RV createKeyS (char* keyLabel, int key_size)
+{
+    CK_RV rc = CKR_OK;
+    CK_MECHANISM		mechGenKey = { CKM_AES_KEY_GEN, NULL_PTR, 0};
+    CK_OBJECT_CLASS		keyClass = CKO_SECRET_KEY;
+    CK_KEY_TYPE			keyType = CKK_AES;
+    CK_ULONG			keySize = key_size; /* 256 bits */
+    CK_BBOOL			bFalse = CK_FALSE;
+    CK_BBOOL			bTrue = CK_TRUE;
+
+    CK_UTF8CHAR  *label = (CK_UTF8CHAR *) keyLabel;
+    CK_ULONG len = (CK_ULONG) strlen(keyLabel);
+
+    /* AES key template.
+     * CKA_LABEL is the name of the key and will be displayed on the Key Manager.
+     * CKA_VALUE_LEN is the size of the AES key.
+     */
+
+    CK_ATTRIBUTE aesKeyTemplate[] =
+    {
+        {CKA_LABEL,		label,	len },
+        {CKA_ID,          label,  len   },
+        {CKA_APPLICATION,	&app,		sizeof(app)		},
+        {CKA_CLASS,			&keyClass,	sizeof(keyClass)},
+        {CKA_KEY_TYPE,		&keyType,	sizeof(keyType)	},
+        {CKA_VALUE_LEN,		&keySize,	sizeof(keySize)	},
+        {CKA_TOKEN,			&bTrue,		sizeof(bTrue)	},
+        {CKA_ENCRYPT,		&bTrue,		sizeof(bTrue)	},
+        {CKA_DECRYPT,		&bTrue,		sizeof(bTrue)	},
+        {CKA_SIGN,			&bFalse,	sizeof(bFalse)	},
+        {CKA_VERIFY,		&bFalse,	sizeof(bFalse)	},
+        {CKA_WRAP,			&bTrue,		sizeof(bTrue)	},
+        {CKA_UNWRAP,		&bFalse,	sizeof(bFalse)	},
+        {CKA_ALWAYS_SENSITIVE,	&bAlwaysSensitive,	sizeof(CK_BBOOL)	},
+        {CKA_NEVER_EXTRACTABLE,	&bNeverExtractable,	sizeof(CK_BBOOL)	}
+    };
+    CK_ULONG	aesKeyTemplateSize = sizeof(aesKeyTemplate)/sizeof(CK_ATTRIBUTE);
+
+    rc = FunctionListFuncPtr->C_GenerateKey(hSession,
+                                            &mechGenKey,
+                                            aesKeyTemplate, aesKeyTemplateSize,
+                                            &hGenKey
+                                           );
+    if (rc != CKR_OK || hGenKey == 0)
+    {
+        printf ("Error generating Key\n");
+        return rc;
+    }
+
+    return rc;
+}
+
+/*
+ ************************************************************************
+ * Function: createKey
+ * Creates and AES 256 key on the Key Manager.
+ * The keyLabel is the name of the key displayed on the Key Manager.
+ ************************************************************************
+ * Parameters: none
+ * Returns: CK_RV
+ ************************************************************************
+ */
+CK_RV createKey(char *keyLabel, char *keyAlias, int gen_action, CK_ULONG ulifespan, int key_size)
+{
+    CK_RV               rc = CKR_OK;
+    CK_MECHANISM        mechGenKey = { CKM_AES_KEY_GEN, NULL_PTR, 0};
+    CK_OBJECT_CLASS     keyClass = CKO_SECRET_KEY;
+    CK_KEY_TYPE         keyType = CKK_AES;
+    CK_ULONG            keySize = key_size; /* 256 bits */
+    CK_BBOOL            bFalse = CK_FALSE;
+    CK_BBOOL            bTrue = CK_TRUE;
+
+    CK_BYTE             ckaIdBuf[ASYMKEY_BUF_LEN*2+1];
+    CK_BYTE             ckaSerial[256];
+    CK_UTF8CHAR         *label = (CK_UTF8CHAR *) keyLabel;
+    CK_ULONG            len = keyLabel ? (CK_ULONG) strlen(keyLabel) : 0;
+    CK_ULONG            keyVersionAction = gen_action;
+
+    /* char ch_year[5], ch_month[3], ch_day[3]; */
+    unsigned int        i;
+    unsigned int        aliasCount = 0;
+    unsigned int	    aliasCountIdx;
+    char                **pKeyAliases = NULL;
+    CK_ULONG            templateIndex = 0;
+    CK_ULONG            aliasIndex = 0;
+    CK_ATTRIBUTE_PTR    pKeyTemplate = NULL;
+
+    /* AES key template.
+     * CKA_LABEL is the name of the key and will be displayed on the Key Manager.
+     * CKA_VALUE_LEN is the size of the AES key.
+     */
+
+    CK_ATTRIBUTE aesKeyTemplate[] =
+    {
+        {CKA_ID,            label,     len   },
+        {CKA_LABEL,         label,     len   },
+        {CKA_SERIAL_NUMBER, ckaSerial, sizeof(ckaSerial)},
+        {CKA_APPLICATION,    &app,       sizeof(app)     },
+        {CKA_CLASS,           &keyClass,  sizeof(keyClass)},
+        {CKA_KEY_TYPE,        &keyType,   sizeof(keyType) },
+        {CKA_VALUE_LEN,       &keySize,   sizeof(keySize) },
+        {CKA_TOKEN,           &bTrue,     sizeof(bTrue)   },
+        {CKA_ENCRYPT,     &bTrue,     sizeof(bTrue)   },
+        {CKA_DECRYPT,     &bTrue,     sizeof(bTrue)   },
+        {CKA_SIGN,            &bFalse,    sizeof(bFalse)  },
+        {CKA_VERIFY,      &bFalse,    sizeof(bFalse)  },
+        {CKA_WRAP,            &bTrue,     sizeof(bTrue)   },
+        {CKA_UNWRAP,      &bFalse,    sizeof(bFalse)  },
+        {CKA_ALWAYS_SENSITIVE,	&bAlwaysSensitive,	sizeof(CK_BBOOL)	},
+        {CKA_NEVER_EXTRACTABLE,	&bNeverExtractable,	sizeof(CK_BBOOL)	},
+        /*  {CKA_THALES_VERSIONED_KEY,   &bTrue,     sizeof(bTrue)   }, */
+        {CKA_THALES_KEY_CACHED_TIME,     &ulCachedTime,   sizeof(CK_ULONG)   },
+
+        {CKA_THALES_KEY_VERSION_ACTION, &keyVersionAction, sizeof(keyVersionAction) },
+        {CKA_THALES_KEY_VERSION_LIFE_SPAN,  &ulifespan,  sizeof(ulifespan) }
+    };
+    CK_ULONG  aesKeyTemplateSize = sizeof(aesKeyTemplate)/sizeof(CK_ATTRIBUTE);
+
+    if(ulifespan == 0)
+        aesKeyTemplateSize--;
+
+    if(gen_action == nonVersionCreate)
+    {
+        aesKeyTemplateSize--;
+
+        if(ulifespan != 0)
+        {
+            aesKeyTemplate[aesKeyTemplateSize-1].type = aesKeyTemplate[aesKeyTemplateSize].type;
+            aesKeyTemplate[aesKeyTemplateSize-1].pValue = aesKeyTemplate[aesKeyTemplateSize].pValue;
+            aesKeyTemplate[aesKeyTemplateSize-1].ulValueLen = aesKeyTemplate[aesKeyTemplateSize].ulValueLen;
+        }
+    }
+
+    /*	if(!keyAlias) {
+
+    	for(i=aliasIndex; i<aesKeyTemplateSize-1; i++) {
+    		aesKeyTemplate[i].type = aesKeyTemplate[i+1].type;
+    		aesKeyTemplate[i].pValue = aesKeyTemplate[i+1].pValue;
+    		aesKeyTemplate[i].ulValueLen = aesKeyTemplate[i+1].ulValueLen;
+    	}
+
+    	aesKeyTemplateSize--;
+    	} */
+
+    pKeyAliases = splitKeyAliases(keyAlias, &aliasCount);
+
+    if(keyAlias && aliasCount > 0)
+    {
+        pKeyTemplate = (CK_ATTRIBUTE_PTR)calloc( (aesKeyTemplateSize + aliasCount), sizeof(CK_ATTRIBUTE) );
+        if(!pKeyTemplate)
+        {
+            printf ("Error allocating memory for pKeyTemplate!\n");
+            return CKR_HOST_MEMORY;
+        }
+
+        for(i=0; i<aesKeyTemplateSize; i++)
+        {
+            pKeyTemplate[i].type = aesKeyTemplate[i].type;
+            pKeyTemplate[i].pValue = aesKeyTemplate[i].pValue;
+            pKeyTemplate[i].ulValueLen = aesKeyTemplate[i].ulValueLen;
+        }
+
+        templateIndex = aesKeyTemplateSize;
+        aesKeyTemplateSize += aliasCount;
+        aliasIndex = 0;
+
+        for(i=templateIndex; i<aesKeyTemplateSize; i++, aliasIndex++)
+        {
+            pKeyTemplate[i].type = CKA_THALES_OBJECT_ALIAS;
+            pKeyTemplate[i].pValue = pKeyAliases[aliasIndex];
+            pKeyTemplate[i].ulValueLen = pKeyAliases[aliasIndex] ? (CK_ULONG)strlen(pKeyAliases[aliasIndex]) : 0;
+        }
+    }
+    else
+    {
+        pKeyTemplate = aesKeyTemplate;
+    }
+
+    for(i = 0; i<ASYMKEY_BUF_LEN*2; i+=2)
+    {
+        snprintf(((char *)ckaIdBuf)+i, 3, "%02x", 255);
+    }
+
+    snprintf(((char *)ckaSerial), sizeof(plainSerial), "%s", plainSerial);
+
+    rc = FunctionListFuncPtr->C_GenerateKey(hSession,
+                                            &mechGenKey,
+                                            pKeyTemplate, aesKeyTemplateSize,
+                                            &hGenKey
+                                           );
+    if (rc != CKR_OK || hGenKey == 0)
+    {
+        printf ("Error generating Key: 0x%08x\n", (unsigned int)rc);
+    }
+    else
+    {
+        printf ("Successfully generated key with name: %s\n", keyLabel);
+    }
+
+    if(keyAlias && aliasCount > 0)
+    {
+        free(pKeyTemplate);
+    }
+
+    if(pKeyAliases)
+    {
+        for(aliasCountIdx = 0; aliasCountIdx  < aliasCount; aliasCountIdx++)
+            free(pKeyAliases[aliasCountIdx]);
+
+        free(pKeyAliases);
+    }
+    return rc;
+}
+
+/*
+ *  ************************************************************************
+ *  Function: createSymKeyCustom
+ *  Creates and AES 256 key on the Key Manager.
+ *  The keyLabel is the name of the key displayed on the Key Manager.
+ *  ************************************************************************
+ */
+CK_RV createSymKeyCustom(char *keyLabel, char *keyAlias, int gen_action, char *custom1, char *custom2, char *custom3)
+{
+    CK_RV               rc = CKR_OK;
+    CK_MECHANISM        mechGenKey = { CKM_AES_KEY_GEN, NULL_PTR, 0};
+    CK_OBJECT_CLASS     keyClass = CKO_SECRET_KEY;
+    CK_KEY_TYPE         keyType = CKK_AES;
+    CK_ULONG            keySize = 32; /* 256 bits */
+    CK_BBOOL            bFalse = CK_FALSE;
+    CK_BBOOL            bTrue = CK_TRUE;
+
+    CK_BYTE      ckaIdBuf[ASYMKEY_BUF_LEN*2+1];
+    CK_UTF8CHAR  *label = (CK_UTF8CHAR *) keyLabel;
+    CK_UTF8CHAR  *alias = (CK_UTF8CHAR *) keyAlias;
+    char         serialno[256];
+
+    CK_ULONG     len = (CK_ULONG) strlen(keyLabel);
+    CK_ULONG     alen = keyAlias ? (CK_ULONG) strlen(keyAlias)+1 : 1;
+
+    CK_LONG      keyVersionAction = gen_action;
+
+    unsigned int i;
+
+    char    *pcEndDate = (char *)malloc(sizeof(CK_DATE)+1);
+    CK_DATE *pEndDate = (CK_DATE *)pcEndDate;
+
+    CK_UTF8CHAR  *ca1 = (CK_UTF8CHAR *)custom1;
+    CK_ULONG     caLen1 = custom1 ? (CK_ULONG) strlen(custom1) : 0;
+    CK_UTF8CHAR  *ca2 = (CK_UTF8CHAR *)custom2;
+    CK_ULONG     caLen2 = custom2 ? (CK_ULONG) strlen(custom2) : 0;
+    CK_UTF8CHAR  *ca3 = (CK_UTF8CHAR *)custom3;
+    CK_ULONG     caLen3 = custom3 ? (CK_ULONG) strlen(custom3) : 0;
+
+    time_t epoch_t;
+    struct tm *ptm;
+    struct tm end_tm;
+
+    /* AES key template.
+     * CKA_LABEL is the name of the key and will be displayed on the Key Manager.
+     * CKA_VALUE_LEN is the size of the AES key.
+     */
+
+    CK_ATTRIBUTE aesKeyTemplate[] =
+    {
+        {CKA_ID,            label,     len   },                                       /*  0 */
+        {CKA_LABEL,         label,     len   },
+        {CKA_SERIAL_NUMBER, serialno, sizeof(serialno) },
+        {CKA_APPLICATION, &app,       sizeof(app)     },
+        {CKA_CLASS,           &keyClass,  sizeof(keyClass)},
+        {CKA_KEY_TYPE,        &keyType,   sizeof(keyType) },
+        {CKA_VALUE_LEN,       &keySize,   sizeof(keySize) },                          /*  6 */
+        {CKA_TOKEN,           &bTrue,     sizeof(bTrue)   },
+        {CKA_ENCRYPT,     &bTrue,     sizeof(bTrue)   },
+        {CKA_DECRYPT,     &bTrue,     sizeof(bTrue)   },
+        {CKA_SIGN,            &bFalse,    sizeof(bFalse)  },
+        {CKA_VERIFY,      &bFalse,    sizeof(bFalse)  },                              /* 11 */
+        {CKA_WRAP,            &bTrue,     sizeof(bTrue)   },
+        {CKA_UNWRAP,      &bFalse,    sizeof(bFalse)  },
+        {CKA_ALWAYS_SENSITIVE,	&bAlwaysSensitive,	sizeof(CK_BBOOL)	},
+        {CKA_NEVER_EXTRACTABLE,	&bNeverExtractable,	sizeof(CK_BBOOL)	},                   /* 15 */
+        {CKA_END_DATE,            pEndDate,   sizeof(CK_DATE)   },
+        {CKA_THALES_CUSTOM_1, ca1, caLen1 },
+        {CKA_THALES_CUSTOM_2, ca2, caLen2 },
+        {CKA_THALES_CUSTOM_3, ca3, caLen3 },
+        {CKA_THALES_OBJECT_ALIAS,    alias,     alen    },                            /* 20 */
+        {CKA_THALES_KEY_VERSION_ACTION, &keyVersionAction, sizeof(keyVersionAction) }
+    };
+    CK_ULONG  aesKeyTemplateSize = sizeof(aesKeyTemplate)/sizeof(CK_ATTRIBUTE);
+
+    if(!keyAlias)
+    {
+        /* copy the VERSION_ACTION slot over the ALIAS slot */
+        aesKeyTemplate[aesKeyTemplateSize-2] = aesKeyTemplate[aesKeyTemplateSize-1];
+        aesKeyTemplateSize--;
+    }
+
+    if(gen_action == 3)
+        aesKeyTemplateSize--;
+
+    for(i = 0; i<ASYMKEY_BUF_LEN*2; i+=2)
+    {
+        snprintf(((char *)ckaIdBuf)+i, 3, "%02x", 255);
+    }
+    snprintf(((char *)serialno), sizeof(plainSerial), "%s", plainSerial);
+
+    if(!pcEndDate)
+    {
+        printf ("Error allocating memory for end date!\n");
+        return CKR_HOST_MEMORY;
+    }
+
+    time(&epoch_t);
+    ptm = localtime( &epoch_t );
+    end_tm = *ptm;
+    end_tm.tm_sec += 31 * 24 * 60 * 60;
+
+    mktime( &end_tm );
+
+    if (snprintf(pcEndDate, sizeof(CK_DATE)+1, "%04d%02d%02d",
+                 end_tm.tm_year + 1900, end_tm.tm_mon + 1, end_tm.tm_mday) < 0)
+    {
+        *pcEndDate = '\0';
+        return CKR_HOST_MEMORY;
+    }
+
+    rc = FunctionListFuncPtr->C_GenerateKey(hSession,
+                                            &mechGenKey,
+                                            aesKeyTemplate, aesKeyTemplateSize,
+                                            &hGenKey
+                                           );
+    if (rc != CKR_OK || hGenKey == 0)
+    {
+        printf ("Error generating Key: 0x%8x\n", (unsigned int)rc);
+    }
+    else
+    {
+        printf ("Successfully generating Key with name: %s\n", keyLabel);
+    }
+
+    if(pcEndDate)
+    {
+        free(pcEndDate);
+    }
+    return rc;
+}
+
+/*
+ ************************************************************************
+ * Function: getKeyAttributes
+ * Demos how to get key attributes from Key Manager
+ ************************************************************************
+ * Parameters: hKey - the key handle
+ * Returns: CK_RV
+ ************************************************************************
+ */
+CK_RV getKeyAttributes(CK_OBJECT_HANDLE hKey)
+{
+    CK_RV rc = CKR_OK;
+    CK_ATTRIBUTE        attribute;
+    CK_BBOOL            bAttrVal;
+    CK_BYTE             ckBuffer[100];
+
+    attribute.type = CKA_ID;
+    attribute.ulValueLen = sizeof(ckBuffer);
+    attribute.pValue = ckBuffer;
+    rc = FunctionListFuncPtr->C_GetAttributeValue(hSession ,
+            hKey,
+            &attribute,
+            1);
+    if ((rc != CKR_OK) || (attribute.ulValueLen == 0))
+    {
+        printf ("Error getting attribute value CKA_ID\n");
+    }
+    else
+    {
+        printf ("Successfully getting attribute value CKA_ID: %s, length: %ld \n.", (char *)attribute.pValue, (long)attribute.ulValueLen);
+    }
+
+    attribute.type = CKA_WRAP;
+    attribute.ulValueLen = sizeof(CK_BBOOL);
+    attribute.pValue = &bAttrVal;
+    rc = FunctionListFuncPtr->C_GetAttributeValue(hSession,
+            hKey,
+            &attribute,
+            1);
+    if ((rc != CKR_OK) || (attribute.ulValueLen == 0))
+    {
+        printf ("Error getting attribute value CKA_WRAP\n");
+    }
+    else
+    {
+        printf ("Successfully getting attribute value CKA_WRAP: %d, length: %ld\n.", *(unsigned char*)attribute.pValue, (long)attribute.ulValueLen);
+    }
+
+    attribute.type = CKA_LABEL;
+    attribute.ulValueLen = sizeof(ckBuffer);
+    memset(ckBuffer, 0x0, sizeof(ckBuffer));
+    attribute.pValue = ckBuffer;
+    rc = FunctionListFuncPtr->C_GetAttributeValue(hSession,
+            hKey,
+            &attribute,
+            1);
+
+    if ((rc != CKR_OK) || (attribute.ulValueLen == 0))
+    {
+        fprintf (stderr, "Error getting attribute value CKA_LABEL\n");
+    }
+    else
+    {
+        printf ("Successfully getting attribute value CKA_LABEL: %s, length : %ld \n.", (char *)attribute.pValue, (long) attribute.ulValueLen);
+    }
+
+    return rc;
+}
+
+/*
+ ************************************************************************
+ * Function: logoutAndCloseSession
+ * Logs out of the Key Manager and closes the session
+ ************************************************************************
+ * Parameters: none
+ * Returns: CK_RV
+ ************************************************************************
+ */
+
+CK_RV logout()
+{
+    CK_RV rc = CKR_OK;
+    if (hSession != CK_INVALID_HANDLE)
+    {
+        rc = FunctionListFuncPtr->C_Logout (hSession);
+        if (rc != CKR_OK)
+        {
+            fprintf (stderr, "FAIL: Unable to Logout\n");
+            return rc;
+        }
+    }
+    else
+    {
+        fprintf (stderr, "FAIL: Cannot perform logout. Invalid session handle. \n");
+        return CKR_FUNCTION_FAILED;
+    }
+    return rc;
+}
+
+/*
+* newgetopt -- Parse argc/argv argument vector.
+*/
+int newgetopt(int nargc, char * const nargv[], const char *ostr)
+{
+    static char *place = EMSG;              /* option letter processing */
+    const char *oli;                        /* option letter list index */
+    char  nc;
+
+    if (optreset || !*place)
+    {
+        /* update scanning pointer */
+        optreset = 0;
+        if (optind >= nargc || *(place = nargv[optind]) != '-')
+        {
+            place = EMSG;
+            return (-1);
+        }
+
+        if (place[1] && *++place == '-')
+        {
+            /* found "--" */
+            ++optind;
+            place = EMSG;
+            return (-1);
+        }
+    }
+    /* option letter okay? */
+    optopt = (int)*place++;
+    oli = strchr(ostr, optopt);
+    if (optopt == (int)':' || !oli)
+    {
+        /*  if the user didn't specify '-' as an option, assume it means -1.*/
+        if (optopt == (int)'-')
+            return (-1);
+        if (!*place)
+            ++optind;
+        if (opterr && *ostr != ':')
+            (void)printf("illegal option -- %c\n", optopt);
+        return (BADCH);
+    }
+
+    if ((nc=*(oli+1)) != ':')
+    {
+        /* don't need argument */
+        if(nc == ';')
+        {
+            optarg = NULL;
+            if (!*place)
+                ++optind;
+        }
+        else
+        {
+            if(*place)
+            {
+                optopt <<= 8;
+                optopt |= (int)*place++;
+            }
+        }
+        oli++;
+    }
+
+    if( *++oli != ':' )
+    {
+        /* don't need argument */
+        optarg = NULL;
+        if (!*place)
+            ++optind;
+    }
+    else
+    {
+        /* need an argument */
+        if (*place)                     /* no white space */
+            optarg = place;
+        else if (nargc <= ++optind)
+        {
+            /* no arg */
+            place = EMSG;
+            if (*ostr == ':')
+                return (BADARG);
+            if (opterr)
+                (void)printf("option requires an argument -- %c\n", optopt);
+            return (BADCH);
+        }
+        else                            /* white space */
+            optarg = nargv[optind];
+        place = EMSG;
+        ++optind;
+    }
+
+    return (optopt);                        /* dump back option letter */
+}
+
+int fgetline(char **lineptr, int *n, FILE *stream)
+{
+    char *bufptr = NULL;
+    char *p = bufptr;
+    int size = 0;
+    int c;
+    long len;
+
+    if (lineptr == NULL)
+    {
+        return -1;
+    }
+    if (stream == NULL)
+    {
+        return -1;
+    }
+    if (n == NULL)
+    {
+        return -1;
+    }
+    bufptr = *lineptr;
+    size = *n;
+
+    c = fgetc(stream);
+    if (c == EOF)
+    {
+        return -1;
+    }
+    if (bufptr == NULL)
+    {
+        bufptr = (char *)malloc(READ_BLK_LEN);
+        if (bufptr == NULL)
+        {
+            return -1;
+        }
+        size = READ_BLK_LEN;
+    }
+    p = bufptr;
+    while(c != EOF)
+    {
+        if ((p - bufptr) > (int)(size - 1))
+        {
+            len = (long)(p - bufptr);
+            size += READ_BLK_LEN;
+            bufptr = (char *)realloc(bufptr, size);
+            if (bufptr == NULL)
+            {
+                return -1;
+            }
+            p = bufptr + len;
+        }
+        *p++ = (char)c;
+        if (c == '\n')
+        {
+            break;
+        }
+        c = fgetc(stream);
+    }
+
+    *p = '\0';
+    *lineptr = bufptr;
+    *n = size;
+
+    return (int)(p - bufptr);
+}
+
+/*
+ * Trim a string on both ends
+ */
+void trim(char * str)
+{
+    int dest;
+    int mark = 0;
+    int src = 0;
+    int len = str ? (int)strlen(str) : 0;
+
+    if (len == 0)
+    {
+        return;
+    }
+
+    /* Advance src to the first non-whitespace character. */
+    while(isspace(str[src]))
+        src++;
+    mark = src;
+
+    /* Copy the string to the "front" of the buffer */
+    for(dest=0; src<len; dest++, src++)
+    {
+        str[dest] = str[src];
+    }
+
+    /* Don't miss reset end NULL '\0' */
+    len -= mark;
+    str[len] = '\0';
+
+    /* Working backwards, set all trailing spaces to NULL. */
+    for(dest=len-1; isspace(str[dest]); --dest)
+    {
+        str[dest] = '\0';
+    }
+}
+
+CK_RV readObjectBytes( FILE * fp, CK_BYTE_PTR pObjBuf, CK_ULONG * pulObjLen, int format_type )
+{
+    int          bf_len;
+    int          readlen = 0;
+    CK_BYTE_PTR	 pBuf;
+    CK_RV        rv = CKR_OK;
+    size_t       keyBlkSize = 256;
+
+    if(!fp) return CKR_GENERAL_ERROR;
+
+    switch(format_type)
+    {
+    case CKA_THALES_PEM_FORMAT:
+        keyBlkSize = 4096;
+        break;
+
+    case CKA_RAW_FORMAT:
+        keyBlkSize = 256;
+        break;
+
+    default:
+        keyBlkSize = 128;
+    }
+
+    do
+    {
+        bf_len = READ_BLK_LEN;
+        pBuf = NULL;
+        readlen = fgetline((char**)&pBuf, &bf_len, fp);
+
+        if(readlen < 0)
+        {
+            if(readlen != -1)
+            {
+                fprintf(stderr, "Error reading file, readlen = %d", (int)readlen);
+                rv = CKR_GENERAL_ERROR;
+            }
+            break;
+        }
+
+        if(pBuf == NULL)
+        {
+            fprintf(stderr, "Error getting line from file, pBuf = NULL \n");
+            break;
+        }
+
+        /* for carriage return from windows */
+        while(pBuf[readlen-1] == '\n' || pBuf[readlen-1] == '\r')
+        {
+            pBuf[readlen--] = '\0';
+        }
+
+        if(strstr( (char*)pBuf, "Key Value:" ) != NULL)
+        {
+            readlen = (int)fread(pObjBuf, sizeof(CK_BYTE), keyBlkSize, fp);
+
+            if(format_type == CKA_RAW_FORMAT && readlen % 16 != 0)
+            {
+                fprintf(stderr, "Error reading key bytes, wrapped key bytes length = %d", (int)readlen);
+                return CKR_GENERAL_ERROR;
+            }
+
+            *pulObjLen = readlen; /* (readlen/16) * 16; */
+            printf("Read object/wrapped bytes length = %d\n", (int)readlen);
+            break;
+        }
+    }
+    while (readlen >= 0);
+
+    return rv;
+}
+
+int gen_utf32(unsigned X, int endianness, unsigned char *Z)
+{
+    if (X <= 0x10FFFF)
+    {
+        if (endianness == FPE_BIG_ENDIAN)
+        {
+            Z[3] = X & 0xFF;
+            Z[2] = (X >> 8) & 0xFF;
+            Z[1] = (X >> 16) & 0xFF;
+            Z[0] = (X >> 24) & 0xFF;
+        }
+        else
+        {
+            Z[0] = X & 0xFF;
+            Z[1] = (X >> 8) & 0xFF;
+            Z[2] = (X >> 16) & 0xFF;
+            Z[3] = (X >> 24) & 0xFF;
+        }
+        /* printf("UTF32: %02X %02X %02X %02X \n", Z[0], Z[1], Z[2], Z[3]); */
+        return 4;
+    }
+    else
+    {
+        return 0;
+    }
+}
+
+int gen_utf16(unsigned X, int endianness, unsigned char *Z)
+{
+    unsigned Y;
+
+    if ((X > 0 && X <= 0xD7FF) || (X >= 0xE000 && X <= 0xFFFF))
+    {
+        if (endianness == FPE_BIG_ENDIAN)
+        {
+            Z[1] = X & 0xFF;
+            Z[0] = (X >> 8) & 0xFF;
+        }
+        else
+        {
+            Z[0] = X & 0xFF;
+            Z[1] = (X >> 8) & 0xFF;
+        }
+        /* printf("%02X %02X \n", Z[0], Z[1]); */
+        return 2;
+    }
+    else if (X >= 0x10000 && X <= 0x10FFFF)
+    {
+        X = X - 0x10000;
+
+        if (endianness == FPE_BIG_ENDIAN)
+        {
+            Y = (X & 0x3FF) + 0xDC00;
+            Z[3] = Y & 0xFF;
+            Z[2] = (Y >> 8) & 0xFF;
+
+            Y = ((X >> 10) & 0x3FF) + 0xD800;
+            Z[1] = Y & 0xFF;
+            Z[0] = (Y >> 8) & 0xFF;
+        }
+        else
+        {
+            Y = (X & 0x3FF) + 0xDC00;
+            Z[2] = Y & 0xFF;
+            Z[3] = (Y >> 8) & 0xFF;
+
+            Y = ((X >> 10) & 0x3FF) + 0xD800;
+            Z[0] = Y & 0xFF;
+            Z[1] = (Y >> 8) & 0xFF;
+        }
+        /* printf("UTF16: %02X %02X %02X %02X \n", Z[0], Z[1], Z[2], Z[3]); */
+        return 4;
+    }
+    else
+    {
+        return 0;
+    }
+}
+
+int gen_utf8(unsigned X, unsigned char *Z)
+{
+    if (X <= 0x7F)
+    {
+        Z[0] = X & 0x7F;
+
+        /* printf("%02X \n", Z[0]); */
+        return 1;
+    }
+    else if (X >= 0x80 && X <= 0x7FF)
+    {
+        Z[1] = (X & 0x3F) | 0x80;
+        Z[0] = ((X>>6) & 0x1F) | 0xC0;
+
+        /* printf("%02X %02X \n", Z[0], Z[1]); */
+        return 2;
+    }
+    else if (X >= 0x800 && X <= 0xFFFF)
+    {
+        Z[2] = (X & 0x3F) | 0x80;
+        Z[1] = ((X>>6) & 0x3F) | 0x80;
+        Z[0] = ((X>>12) & 0x0F) | 0xE0;
+
+        /* printf("%02X %02X %02X \n", Z[0], Z[1], Z[2]); */
+        return 3;
+    }
+    else if (X >= 0x10000 && X <= 0x10FFFF)
+    {
+        Z[3] = (X & 0x3F) | 0x80;
+        Z[2] = ((X>>6) & 0x3F) | 0x80;
+        Z[1] = ((X>>12) & 0x3F) | 0x80;
+        Z[0] = ((X>>18) & 0x7) | 0xF0;
+
+        /* printf("%02X %02X %02X %02X \n", Z[0], Z[1], Z[2], Z[3]); */
+        return 4;
+    }
+    else
+    {
+        return 0;
+    }
+}
+
+/*
+ ************************************************************************
+ * Function: gen_utf
+ * This function is a wrapper around functions generating utf-8, utf-16,
+ * utf-32 encodings.
+ * The caller needs to allocate 4 bytes to store the output of the specified
+ * encoding.
+ ************************************************************************
+ * Returns: Number of bytes in the output of specified encoding
+ ************************************************************************
+ */
+int gen_utf(unsigned X /* in */, CK_BYTE enc_type /* in */, unsigned char *Z /* out */)
+{
+    switch (enc_type)
+    {
+    case CS_ASCII:
+        *Z = (unsigned char) X;
+        return 1;
+    case CS_UTF8:
+        return gen_utf8(X, Z);
+    case CS_UTF16LE:
+        return gen_utf16(X, FPE_LITTLE_ENDIAN, Z);
+    case CS_UTF16BE:
+        return gen_utf16(X, FPE_BIG_ENDIAN, Z);
+    case CS_UTF32LE:
+        return gen_utf32(X, FPE_LITTLE_ENDIAN, Z);
+    case CS_UTF32BE:
+        return gen_utf32(X, FPE_BIG_ENDIAN, Z);
+    }
+    return 0;
+}
+
+CK_BYTE get_enc_mode(const char * charset_type)
+{
+    CK_BYTE enc_mode = 0;
+
+    if (!strcmp(charset_type, "ASCII"))
+    {
+        enc_mode = CS_ASCII;
+    }
+    else if (!strcmp(charset_type, "UTF16BE"))
+    {
+        enc_mode = CS_UTF16BE;
+    }
+    else if (!strcmp(charset_type, "UTF16LE"))
+    {
+        enc_mode = CS_UTF16LE;
+    }
+    else if (!strcmp(charset_type, "UTF32BE"))
+    {
+        enc_mode = CS_UTF32BE;
+    }
+    else if (!strcmp(charset_type, "UTF32LE"))
+    {
+        enc_mode = CS_UTF32LE;
+    }
+    else if (!strcmp(charset_type, "UTF8"))
+    {
+        enc_mode = CS_UTF8;
+    }
+    else if (!strncmp(charset_type, "UTF", 3))
+    {
+        enc_mode = CS_UTF8;
+    }
+    else if (!strncmp(charset_type, "CARD10", 6))
+    {
+        enc_mode = CS_CARD10;
+    }
+    else if (!strncmp(charset_type, "CARD26", 6))
+    {
+        enc_mode = CS_CARD26;
+    }
+    else if (!strncmp(charset_type, "CARD62", 6))
+    {
+        enc_mode = CS_CARD62;
+    }
+    else
+    {
+        fprintf(stderr, "Illegal character set type specified: Use one of ASCII, UTF16BE, UTF16LE, UTF32BE, UTF32LE, UTF8\n");
+        return CKR_GENERAL_ERROR;
+    }
+    return enc_mode;
+}
+
+CK_BYTE *get_BOM_mode(CK_BYTE* pBuf, int* pReadlen, CK_BYTE* bom_mode)
+{
+    CK_BYTE* pPlainBuf;
+    /* check for BOM character */
+    if(!memcmp(pBuf, "\xFF\xFE\x00\x00", 4))
+    {
+        pPlainBuf = pBuf + 4;
+        *pReadlen -= 4;
+        *bom_mode = CS_UTF32LE;
+    }
+    else if (!memcmp(pBuf, "\x00\x00\xFE\xFF", 4))
+    {
+        pPlainBuf = pBuf + 4;
+        *pReadlen -= 4;
+        *bom_mode = CS_UTF32BE;
+    }
+    else if (!memcmp(pBuf, "\xFE\xFF", 2))
+    {
+        pPlainBuf = pBuf + 2;
+        *pReadlen -= 2;
+        *bom_mode = CS_UTF16BE;
+    }
+    else if (!memcmp(pBuf, "\xFF\xFE", 2))
+    {
+        pPlainBuf = pBuf + 2;
+        *pReadlen -= 2;
+        *bom_mode = CS_UTF16LE;
+    }
+    else if (!memcmp(pBuf, "\xEF\xBB\xBF", 3))
+    {
+        pPlainBuf = pBuf + 3;
+        *pReadlen -= 3;
+        *bom_mode = CS_UTF8;
+    }
+    else
+        pPlainBuf = pBuf;
+
+    return pPlainBuf;
+}
+
+void put_BOM_mode(CK_BYTE bom_mode, FILE* fp_write)
+{
+    switch(bom_mode)
+    {
+    case CS_ASCII:
+        break;
+    case CS_UTF16LE:
+        fputs("\xFF\xFE", fp_write);
+        break;
+    case CS_UTF16BE:
+        fputs("\xFE\xFF", fp_write);
+        break;
+    case CS_UTF32BE:
+        fputs("\x00\x00\xFE\xFF", fp_write);
+        break;
+    case CS_UTF32LE:
+        fputs("\xFF\xFE\x00\x00", fp_write);
+        break;
+    case CS_UTF8:
+        fputs("\xEF\xBB\xBF", fp_write);
+        break;
+    }
+}